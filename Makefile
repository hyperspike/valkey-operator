# Image URL to use all building/pushing image targets
IMG_CONTROLLER ?= ghcr.io/hyperspike/valkey-operator:$(VERSION)
IMG_SIDECAR ?= ghcr.io/hyperspike/valkey-sidecar:$(VALKEY_VERSION)
IMG_VALKEY ?= ghcr.io/hyperspike/valkey:$(VALKEY_VERSION)
# ENVTEST_K8S_VERSION refers to the version of kubebuilder assets to be downloaded by envtest binary.
<<<<<<< HEAD
ENVTEST_K8S_VERSION = 1.31.2
=======
>>>>>>> 05096202

# Get the currently used golang install path (in GOPATH/bin, unless GOBIN is set)
ifeq (,$(shell go env GOBIN))
GOBIN=$(shell go env GOPATH)/bin
else
GOBIN=$(shell go env GOBIN)
endif

GO := $(shell which go)
MINIKUBE := $(shell which minikube)
KUBECTL := $(shell which kubectl)
VERSION ?= $(shell  if [ ! -z $$(git tag --points-at HEAD) ] ; then git tag --points-at HEAD|cat ; else  git rev-parse --short HEAD|cat; fi )
DATE ?= $(shell date -u  +'%Y%m%d')
SHA ?= $(shell git rev-parse --short HEAD)
PKG ?= hyperspike.io/valkey-operator

# CONTAINER_TOOL defines the container tool to be used for building images.
# Be aware that the target commands are only tested with Docker which is
# scaffolded by default. However, you might want to replace it to use other
# tools. (i.e. podman)
CONTAINER_TOOL ?= docker

# Setting SHELL to bash allows bash commands to be executed by recipes.
# Options are set to exit when a recipe line exits non-zero or a piped command fails.
SHELL = /usr/bin/env bash -o pipefail
.SHELLFLAGS = -ec

<<<<<<< HEAD
K8S_VERSION ?= 1.31.2
CILIUM_VERSION ?= 1.16.3
VALKEY_VERSION ?= 8.0.1
=======
K8S_VERSION ?= 1.31.3
ENVTEST_K8S_VERSION = $(K8S_VERSION)
CILIUM_VERSION ?= 1.16.4
>>>>>>> 05096202

V ?= 0
ifeq ($(V), 1)
	Q =
	VV = -v
else
	Q = @
	VV =
endif

.PHONY: all
all: build

##@ General

# The help target prints out all targets with their descriptions organized
# beneath their categories. The categories are represented by '##@' and the
# target descriptions by '##'. The awk command is responsible for reading the
# entire set of makefiles included in this invocation, looking for lines of the
# file as xyz: ## something, and then pretty-format the target and help. Then,
# if there's a line with ##@ something, that gets pretty-printed as a category.
# More info on the usage of ANSI control characters for terminal formatting:
# https://en.wikipedia.org/wiki/ANSI_escape_code#SGR_parameters
# More info on the awk command:
# http://linuxcommand.org/lc3_adv_awk.php

.PHONY: help
help: ## Display this help.
	@awk 'BEGIN {FS = ":.*##"; printf "\nUsage:\n  make \033[36m<target>\033[0m\n"} /^[a-zA-Z_0-9-]+:.*?##/ { printf "  \033[36m%-15s\033[0m %s\n", $$1, $$2 } /^##@/ { printf "\n\033[1m%s\033[0m\n", substr($$0, 5) } ' $(MAKEFILE_LIST)

##@ Development

.PHONY: manifests
manifests: controller-gen ## Generate WebhookConfiguration, ClusterRole and CustomResourceDefinition objects.
	$Q$(CONTROLLER_GEN) rbac:roleName=manager-role crd webhook paths="./..." output:crd:artifacts:config=config/crd/bases

.PHONY: generate
generate: controller-gen ## Generate code containing DeepCopy, DeepCopyInto, and DeepCopyObject method implementations.
	$Q$(CONTROLLER_GEN) object:headerFile="hack/boilerplate.go.txt" paths="./..."

.PHONY: fmt
fmt: ## Run go fmt against code.
	$Q$(GO) fmt ./...

.PHONY: vet
vet: ## Run go vet against code.
	$Q$(GO) vet $(VV) ./...

.PHONY: test
test: manifests generate fmt vet envtest ## Run tests.
	KUBEBUILDER_ASSETS="$(shell $(ENVTEST) use $(ENVTEST_K8S_VERSION) --bin-dir $(LOCALBIN) -p path)" go test $$(go list ./... | grep -v /e2e) -coverprofile cover.out

# Utilize Kind or modify the e2e tests to load the image locally, enabling compatibility with other vendors.
.PHONY: test-e2e  # Run the e2e tests against a Kind k8s instance that is spun up.
test-e2e:
	go test ./test/e2e/ -v -ginkgo.v

.PHONY: lint
lint: golangci-lint ## Run golangci-lint linter
	$Q$(GOLANGCI_LINT) run

.PHONY: lint-fix
lint-fix: golangci-lint ## Run golangci-lint linter and perform fixes
	$Q$(GOLANGCI_LINT) run --fix

.PHONY: gosec
gosec: gosec-bin ## Run gosec scanner
	$Q$(GOSEC) ./...

##@ Build

manager: manifests generate fmt vet ## Build manager binary.
	$QCGO_ENABLED=0 GOOS=linux GOARCH=amd64 $(GO) build $(VV) \
		-trimpath \
		-gcflags all="-N -l -trimpath=/src -trimpath=$(PWD)" \
		-asmflags all="-trimpath=/src -trimpath=$(PWD)" \
		-ldflags "-s -w -X main.BuildDate=$(DATE) -X main.Version=$(VERSION) -X main.Commit=$(SHA) \
			-X $(PKG)/cfg.DefaultSidecarImage=$(IMG_SIDECAR) -X $(PKG)/cfg.DefaultValkeyImage=$(IMG_VALKEY)" \
		-installsuffix cgo \
		-o $@ cmd/manager/main.go

sidecar: manifests generate fmt vet ## Build sidecar binary.
	$QCGO_ENABLED=0 GOOS=linux GOARCH=amd64 $(GO) build $(VV) \
		-trimpath \
		-gcflags all="-N -l -trimpath=/src -trimpath=$(PWD)" \
		-asmflags all="-trimpath=/src -trimpath=$(PWD)" \
		-ldflags "-s -w -X main.BuildDate=$(DATE) -X main.Version=$(VERSION) -X main.Commit=$(SHA) \
			-X $(PKG)/cfg.DefaultSidecarImage=$(IMG_SIDECAR) -X $(PKG)/cfg.DefaultValkeyImage=$(IMG_VALKEY)" \
		-installsuffix cgo \
		-o $@ cmd/sidecar/main.go

build: manager sidecar ## Build manager and sidecar binaries.

.PHONY: run
run: manifests generate fmt vet ## Run a controller from your host.
	go run ./cmd/manager/main.go

# If you wish to build the manager image targeting other platforms you can use the --platform flag.
# (i.e. docker build --platform linux/arm64). However, you must enable docker buildKit for it.
# More info: https://docs.docker.com/develop/develop-images/build_enhancements/
.PHONY: docker-build
docker-build: manager sidecar ## Build docker image with the manager.
	$(CONTAINER_TOOL) build -t ${IMG_CONTROLLER} -f Dockerfile.controller .
	$(CONTAINER_TOOL) build -t ${IMG_SIDECAR} -f Dockerfile.sidecar .
	$(CONTAINER_TOOL) build -t ${IMG_VALKEY} --build-arg VALKEY_VERSION=$(VALKEY_VERSION) -f Dockerfile.valkey .

.PHONY: docker-push
docker-push: ## Push docker image with the manager.
	$(CONTAINER_TOOL) push ${IMG_CONTROLLER}
	$(CONTAINER_TOOL) push ${IMG_SIDECAR}
	$(CONTAINER_TOOL) push ${IMG_VALKEY}

# PLATFORMS defines the target platforms for the manager image be built to provide support to multiple
# architectures. (i.e. make docker-buildx IMG=myregistry/mypoperator:0.0.1). To use this option you need to:
# - be able to use docker buildx. More info: https://docs.docker.com/build/buildx/
# - have enabled BuildKit. More info: https://docs.docker.com/develop/develop-images/build_enhancements/
# - be able to push the image to your registry (i.e. if you do not set a valid value via IMG=<myregistry/image:<tag>> then the export will fail)
# To adequately provide solutions that are compatible with multiple platforms, you should consider using this option.
PLATFORMS ?= linux/arm64,linux/amd64,linux/s390x,linux/ppc64le
.PHONY: docker-buildx
docker-buildx: ## Build and push docker image for the manager for cross-platform support
	# copy existing Dockerfile and insert --platform=${BUILDPLATFORM} into Dockerfile.cross, and preserve the original Dockerfile
	sed -e '1 s/\(^FROM\)/FROM --platform=\$$\{BUILDPLATFORM\}/; t' -e ' 1,// s//FROM --platform=\$$\{BUILDPLATFORM\}/' Dockerfile.controller > Dockerfile.controller.cross
	- $(CONTAINER_TOOL) buildx create --name valkey-operator-builder
	$(CONTAINER_TOOL) buildx use valkey-operator-builder
	- $(CONTAINER_TOOL) buildx build --push --platform=$(PLATFORMS) --tag ${IMG_CONTROLLER} -f Dockerfile.controller.cross .
	- $(CONTAINER_TOOL) buildx rm valkey-operator-builder
	rm Dockerfile.controller.cross

.PHONY: build-installer
build-installer: manifests generate kustomize ## Generate a consolidated YAML with CRDs and deployment.
	$Qmkdir -p dist
	$Qcd config/manager && $(KUSTOMIZE) edit set image controller=${IMG_CONTROLLER}
	$Q$(KUSTOMIZE) build config/default > dist/install.yaml

##@ Deployment

ifndef ignore-not-found
  ignore-not-found = false
endif

.PHONY: install
install: manifests kustomize ## Install CRDs into the K8s cluster specified in ~/.kube/config.
	$(KUSTOMIZE) build config/crd | $(KUBECTL) apply -f -

.PHONY: uninstall
uninstall: manifests kustomize ## Uninstall CRDs from the K8s cluster specified in ~/.kube/config. Call with ignore-not-found=true to ignore resource not found errors during deletion.
	$(KUSTOMIZE) build config/crd | $(KUBECTL) delete --ignore-not-found=$(ignore-not-found) -f -

.PHONY: deploy
deploy: manifests kustomize ## Deploy controller to the K8s cluster specified in ~/.kube/config.
	cd config/manager && $(KUSTOMIZE) edit set image controller=${IMG_CONTROLLER}
	$(KUSTOMIZE) build config/default | $(KUBECTL) apply -f -

.PHONY: undeploy
undeploy: kustomize ## Undeploy controller from the K8s cluster specified in ~/.kube/config. Call with ignore-not-found=true to ignore resource not found errors during deletion.
	$(KUSTOMIZE) build config/default | $(KUBECTL) delete --ignore-not-found=$(ignore-not-found) -f -

##@ Quickstart

.PHONY: minikube
minikube: ## Spool up a local minikube cluster for development
	$QK8S_VERSION=$(K8S_VERSION) \
		CILIUM_VERSION=$(CILIUM_VERSION) \
		CERTMANAGER_VERSION=$(CERTMANAGER_VERSION) \
		TLS=$(TLS) \
		PROMETHEUS=$(PROMETHEUS) \
		hack/minikube.sh

.PHONY: quickstart install-operator install-cr
quickstart: minikube install-operator install-cr ## Install the operator into the minikube cluster and deploy the sample CR use the TLS and PROMETHEUS variables to enable those features

install-operator: ## Install the operator into the minikube cluster
	$QLATEST=$(shell curl -s https://api.github.com/repos/hyperspike/valkey-operator/releases/latest | jq -Mr .tag_name) \
		&& curl -sL https://github.com/hyperspike/valkey-operator/releases/download/$$LATEST/install.yaml | kubectl apply -f -
install-cr: ## Install the sample CR into the minikube cluster
	$Q(if [ ! -z $$TLS ] ; then TLS_VALUE=true ; else TLS_VALUE=false ; fi ; if [ ! -z $$PROMETHEUS ] ; then PROMETHEUS_VALUE=true ; else PROMETHEUS_VALUE=false ; fi ;  sed -e "s/@TLS@/$$TLS_VALUE/" -e "s/@PROMETHEUS@/$$PROMETHEUS_VALUE/" valkey.yml.tpl | $(KUBECTL) apply -f - )

minikube-delete: ## Delete the minikube cluster
	$Qminikube delete -p north

##@ Dependencies

## Location to install dependencies to
LOCALBIN ?= $(shell pwd)/bin
$(LOCALBIN):
	mkdir -p $(LOCALBIN)

## Tool Binaries
KUBECTL ?= $(shell which kubectl)
KUSTOMIZE ?= $(LOCALBIN)/kustomize-$(KUSTOMIZE_VERSION)
CONTROLLER_GEN ?= $(LOCALBIN)/controller-gen-$(CONTROLLER_TOOLS_VERSION)
ENVTEST ?= $(LOCALBIN)/setup-envtest-$(ENVTEST_VERSION)
GOLANGCI_LINT ?= $(LOCALBIN)/golangci-lint-$(GOLANGCI_LINT_VERSION)
HELMIFY ?= $(LOCALBIN)/helmify-$(HELMIFY_VERSION)
HELM ?= $(LOCALBIN)/helm-$(HELM_VERSION)
GOSEC ?= $(LOCALBIN)/gosec-$(GOSEC_VERSION)

## Tool Versions
KUSTOMIZE_VERSION ?= v5.4.1
CONTROLLER_TOOLS_VERSION ?= v0.16.0
ENVTEST_VERSION ?= release-0.18
GOLANGCI_LINT_VERSION ?= v1.61.0
HELMIFY_VERSION ?= v0.4.14
HELM_VERSION ?= v3.15.4
GOSEC_VERSION ?= v2.20.0

helm-gen: manifests kustomize helmify ## Generate Helm chart from Kustomize manifests
	$Qcd config/manager && $(KUSTOMIZE) edit set image controller=${IMG_CONTROLLER}
	$Q$(KUSTOMIZE) build config/default | $(HELMIFY) -crd-dir valkey-operator
	$Qsed s@\\\(app.kubernetes.io/name\\\)@\'\\\1\'@ -i valkey-operator/templates/deployment.yaml
	$Qsed s@\\\(app.kubernetes.io/instance\\\)@\'\\\1\'@ -i valkey-operator/templates/deployment.yaml

helm-package: helm-gen helm ## Package Helm chart
	$Q$(HELM) package valkey-operator --app-version $(VERSION) --version $(VERSION)-chart

helm-publish: helm-package ## Publish Helm chart
	$Q$(HELM) push valkey-operator-$(VERSION)-chart.tgz oci://ghcr.io/hyperspike

.PHONY: tunnel registry-proxy prometheus-proxy
tunnel: ## turn on minikube's tunnel to test ingress and get UI access
	$Q$(MINIKUBE) tunnel -p north

registry-proxy: ## turn on a port to push locally built containers into the cluster
	$Q$(KUBECTL) port-forward --namespace kube-system service/registry 5000:80
prometheus-proxy: ## turn on a port to validate prometheus metrics
	$Q$(KUBECTL) port-forward --namespace default svc/prometheus 9090:9090

.PHONY: kustomize
kustomize: $(KUSTOMIZE) ## Download kustomize locally if necessary.
$(KUSTOMIZE): $(LOCALBIN)
	$(call go-install-tool,$(KUSTOMIZE),sigs.k8s.io/kustomize/kustomize/v5,$(KUSTOMIZE_VERSION))

.PHONY: controller-gen
controller-gen: $(CONTROLLER_GEN) ## Download controller-gen locally if necessary.
$(CONTROLLER_GEN): $(LOCALBIN)
	$(call go-install-tool,$(CONTROLLER_GEN),sigs.k8s.io/controller-tools/cmd/controller-gen,$(CONTROLLER_TOOLS_VERSION))

.PHONY: envtest
envtest: $(ENVTEST) ## Download setup-envtest locally if necessary.
$(ENVTEST): $(LOCALBIN)
	$(call go-install-tool,$(ENVTEST),sigs.k8s.io/controller-runtime/tools/setup-envtest,$(ENVTEST_VERSION))

.PHONY: golangci-lint
golangci-lint: $(GOLANGCI_LINT) ## Download golangci-lint locally if necessary.
$(GOLANGCI_LINT): $(LOCALBIN)
	$(call go-install-tool,$(GOLANGCI_LINT),github.com/golangci/golangci-lint/cmd/golangci-lint,$(GOLANGCI_LINT_VERSION))

.PHONY: helmify
helmify: $(HELMIFY) ## Download helmify locally if necessary.
$(HELMIFY): $(LOCALBIN)
	$(call go-install-tool,$(HELMIFY),github.com/arttor/helmify/cmd/helmify,$(HELMIFY_VERSION))

.PHONY: helm
helm: $(HELM) ## Download helm locally if necessary.
$(HELM): $(LOCALBIN)
	$(call go-install-tool,$(HELM),helm.sh/helm/v3/cmd/helm,$(HELM_VERSION))

.PHONY: gosec-bin
gosec-bin: $(GOSEC) ## Download gosec locally if necessary.
$(GOSEC): $(LOCALBIN)
	$(call go-install-tool,$(GOSEC),github.com/securego/gosec/v2/cmd/gosec,${GOSEC_VERSION})

# go-install-tool will 'go install' any package with custom target and name of binary, if it doesn't exist
# $1 - target path with name of binary (ideally with version)
# $2 - package url which can be installed
# $3 - specific version of package
define go-install-tool
@[ -f $(1) ] || { \
set -e; \
package=$(2)@$(3) ;\
echo "Downloading $${package}" ;\
GOBIN=$(LOCALBIN) go install $${package} ;\
mv "$$(echo "$(1)" | sed "s/-$(3)$$//")" $(1) ;\
}
endef<|MERGE_RESOLUTION|>--- conflicted
+++ resolved
@@ -3,10 +3,6 @@
 IMG_SIDECAR ?= ghcr.io/hyperspike/valkey-sidecar:$(VALKEY_VERSION)
 IMG_VALKEY ?= ghcr.io/hyperspike/valkey:$(VALKEY_VERSION)
 # ENVTEST_K8S_VERSION refers to the version of kubebuilder assets to be downloaded by envtest binary.
-<<<<<<< HEAD
-ENVTEST_K8S_VERSION = 1.31.2
-=======
->>>>>>> 05096202
 
 # Get the currently used golang install path (in GOPATH/bin, unless GOBIN is set)
 ifeq (,$(shell go env GOBIN))
@@ -34,15 +30,10 @@
 SHELL = /usr/bin/env bash -o pipefail
 .SHELLFLAGS = -ec
 
-<<<<<<< HEAD
-K8S_VERSION ?= 1.31.2
-CILIUM_VERSION ?= 1.16.3
-VALKEY_VERSION ?= 8.0.1
-=======
 K8S_VERSION ?= 1.31.3
 ENVTEST_K8S_VERSION = $(K8S_VERSION)
 CILIUM_VERSION ?= 1.16.4
->>>>>>> 05096202
+VALKEY_VERSION ?= 8.0.1
 
 V ?= 0
 ifeq ($(V), 1)
