--- conflicted
+++ resolved
@@ -33,12 +33,8 @@
 
 K8S_VERSION ?= 1.32.0
 ENVTEST_K8S_VERSION = $(K8S_VERSION)
-<<<<<<< HEAD
-CILIUM_VERSION ?= 1.16.4
+CILIUM_VERSION ?= 1.16.5
 VALKEY_VERSION ?= 8.0.2
-=======
-CILIUM_VERSION ?= 1.16.5
->>>>>>> cd325e49
 
 V ?= 0
 ifeq ($(V), 1)
