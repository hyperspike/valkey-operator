--- conflicted
+++ resolved
@@ -63,9 +63,8 @@
       id: go_build
       run: make V=1
 
-<<<<<<< HEAD
-    - name: Build and push Controller image
-      uses: docker/build-push-action@48aba3b46d1b1fec4febb7c5d0c644b249a11355
+    - name: Build and push Docker image
+      uses: docker/build-push-action@b32b51a8eda65d6793cd0494a773d4f6bcef32dc
       id: docker_build_controller
       with:
         file: Dockerfile.controller
@@ -77,11 +76,6 @@
     - name: Build and push Sidecar image
       uses: docker/build-push-action@4f58ea79222b3b9dc2c8bbdd6debcef730109a75
       id: docker_build_sidecar
-=======
-    - name: Build and push Docker image
-      uses: docker/build-push-action@b32b51a8eda65d6793cd0494a773d4f6bcef32dc
-      id: docker_build
->>>>>>> cd325e49
       with:
         file: Dockerfile.sidecar
         context: .
