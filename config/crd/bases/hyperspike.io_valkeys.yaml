---
apiVersion: apiextensions.k8s.io/v1
kind: CustomResourceDefinition
metadata:
  annotations:
    controller-gen.kubebuilder.io/version: v0.17.1
  name: valkeys.hyperspike.io
spec:
  group: hyperspike.io
  names:
    kind: Valkey
    listKind: ValkeyList
    plural: valkeys
    shortNames:
    - vk
    singular: valkey
  scope: Namespaced
  versions:
  - additionalPrinterColumns:
    - jsonPath: .status.ready
      name: Ready
      type: boolean
    - jsonPath: .metadata.creationTimestamp
      name: Age
      type: date
    - jsonPath: .spec.nodes
      name: Nodes
      type: integer
    - jsonPath: .spec.replicas
      name: Replicas
      type: integer
    - jsonPath: .spec.volumePermissions
      name: Volumme Permissions
      priority: 1
      type: boolean
    - jsonPath: .spec.image
      name: Image
      priority: 1
      type: string
    name: v1
    schema:
      openAPIV3Schema:
        description: Valkey is the Schema for the valkeys API
        properties:
          apiVersion:
            description: |-
              APIVersion defines the versioned schema of this representation of an object.
              Servers should convert recognized schemas to the latest internal value, and
              may reject unrecognized values.
              More info: https://git.k8s.io/community/contributors/devel/sig-architecture/api-conventions.md#resources
            type: string
          kind:
            description: |-
              Kind is a string value representing the REST resource this object represents.
              Servers may infer this from the endpoint the client submits requests to.
              Cannot be updated.
              In CamelCase.
              More info: https://git.k8s.io/community/contributors/devel/sig-architecture/api-conventions.md#types-kinds
            type: string
          metadata:
            type: object
          spec:
            description: ValkeySpec defines the desired state of Valkey
            properties:
<<<<<<< HEAD
              autoScaling:
                description: Auto Scale - Automatically re-scale the number of shards
                  and replicas.
                properties:
                  cpuThreshold:
                    default: 80
                    description: CPU threshold for scaling
                    format: int32
                    type: integer
                  enabled:
                    default: false
                    description: Enable auto scaling
                    type: boolean
                  maxReplicas:
                    default: 3
                    description: Maximum number of replicas
                    format: int32
                    type: integer
                  maxShards:
                    default: 5
                    description: Maximum number of shards
                    format: int32
                    type: integer
                  memoryThreshold:
                    default: 80
                    description: Memory threshold for scaling
                    format: int32
                    type: integer
                  minReplicas:
                    default: 0
                    description: Minimum number of replicas
                    format: int32
                    type: integer
                  minShards:
                    default: 3
                    description: Minimum number of shards
                    format: int32
                    type: integer
                  scaleDownDelay:
                    default: 45s
                    description: Scale down delay
                    type: string
                  scaleUpDelay:
                    default: 1m
                    description: Scale up delay
                    type: string
                type: object
              autoUpgrade:
                default: true
                description: Auto Upgrade - Automatically upgrade the Valkey version
                  when a new version is available
=======
              anonymousAuth:
                default: false
                description: Anonymous Auth
>>>>>>> 0c44d461
                type: boolean
              certIssuer:
                description: Certificate Issuer
                type: string
              certIssuerType:
                default: ClusterIssuer
                description: Certificate Issuer Type
                enum:
                - ClusterIssuer
                - Issuer
                type: string
              clusterDomain:
                default: cluster.local
                description: Cluster Domain - used for DNS
                type: string
              externalAccess:
                description: External access configuration
                properties:
                  certIssuer:
                    description: Cert Issuer for external access TLS certificate
                    type: string
                  certIssuerType:
                    default: ClusterIssuer
                    description: Cert Issuer Type for external access TLS certificate
                    enum:
                    - ClusterIssuer
                    - Issuer
                    type: string
                  enabled:
                    default: false
                    description: Enable external access
                    type: boolean
                  externalDNS:
                    default: false
                    description: Support External DNS
                    type: boolean
                  loadBalancer:
                    description: LoadBalancer Settings
                    properties:
                      annotations:
                        additionalProperties:
                          type: string
                        description: Annotations for the load balancer service
                        type: object
                    type: object
                  proxy:
                    description: Proxy Settings
                    properties:
                      annotations:
                        additionalProperties:
                          type: string
                        description: Annotations for the proxy service
                        type: object
                      extraConfig:
                        description: Extra Envoy configuration
                        type: string
                      hostname:
                        description: External Hostname for the proxy
                        type: string
                      image:
                        default: envoyproxy/envoy:v1.32.1
                        description: Image to use for the proxy
                        type: string
                      replicas:
                        default: 1
                        description: Replicas for the proxy
                        format: int32
                        type: integer
                      resources:
                        description: Resources requirements and limits for the proxy
                          container
                        properties:
                          claims:
                            description: |-
                              Claims lists the names of resources, defined in spec.resourceClaims,
                              that are used by this container.

                              This is an alpha field and requires enabling the
                              DynamicResourceAllocation feature gate.

                              This field is immutable. It can only be set for containers.
                            items:
                              description: ResourceClaim references one entry in PodSpec.ResourceClaims.
                              properties:
                                name:
                                  description: |-
                                    Name must match the name of one entry in pod.spec.resourceClaims of
                                    the Pod where this field is used. It makes that resource available
                                    inside a container.
                                  type: string
                                request:
                                  description: |-
                                    Request is the name chosen for a request in the referenced claim.
                                    If empty, everything from the claim is made available, otherwise
                                    only the result of this request.
                                  type: string
                              required:
                              - name
                              type: object
                            type: array
                            x-kubernetes-list-map-keys:
                            - name
                            x-kubernetes-list-type: map
                          limits:
                            additionalProperties:
                              anyOf:
                              - type: integer
                              - type: string
                              pattern: ^(\+|-)?(([0-9]+(\.[0-9]*)?)|(\.[0-9]+))(([KMGTPE]i)|[numkMGTPE]|([eE](\+|-)?(([0-9]+(\.[0-9]*)?)|(\.[0-9]+))))?$
                              x-kubernetes-int-or-string: true
                            description: |-
                              Limits describes the maximum amount of compute resources allowed.
                              More info: https://kubernetes.io/docs/concepts/configuration/manage-resources-containers/
                            type: object
                          requests:
                            additionalProperties:
                              anyOf:
                              - type: integer
                              - type: string
                              pattern: ^(\+|-)?(([0-9]+(\.[0-9]*)?)|(\.[0-9]+))(([KMGTPE]i)|[numkMGTPE]|([eE](\+|-)?(([0-9]+(\.[0-9]*)?)|(\.[0-9]+))))?$
                              x-kubernetes-int-or-string: true
                            description: |-
                              Requests describes the minimum amount of compute resources required.
                              If Requests is omitted for a container, it defaults to Limits if that is explicitly specified,
                              otherwise to an implementation-defined value. Requests cannot exceed Limits.
                              More info: https://kubernetes.io/docs/concepts/configuration/manage-resources-containers/
                            type: object
                        type: object
                    type: object
                  type:
                    default: Proxy
                    description: |-
                      External access type
                      LoadBalancer or Proxy, the LoadBalancer type will create a LoadBalancer service for each Valkey Shard (master node)
                      The Proxy type will create a single LoadBalancer service and use an envoy proxy to route traffic to the Valkey Shards
                    enum:
                    - LoadBalancer
                    - Proxy
                    type: string
                type: object
              image:
                description: Image to use
                type: string
              prometheus:
                default: false
                description: Enable prometheus
                type: boolean
              prometheusLabels:
                additionalProperties:
                  type: string
                description: Extra prometheus labels for operator targeting
                type: object
              replicas:
                default: 0
                description: Number of replicas per shard (IE follower nodes)
                format: int32
                type: integer
              resources:
                description: Resources requirements and limits for the Valkey Server
                  container
                properties:
                  claims:
                    description: |-
                      Claims lists the names of resources, defined in spec.resourceClaims,
                      that are used by this container.

                      This is an alpha field and requires enabling the
                      DynamicResourceAllocation feature gate.

                      This field is immutable. It can only be set for containers.
                    items:
                      description: ResourceClaim references one entry in PodSpec.ResourceClaims.
                      properties:
                        name:
                          description: |-
                            Name must match the name of one entry in pod.spec.resourceClaims of
                            the Pod where this field is used. It makes that resource available
                            inside a container.
                          type: string
                        request:
                          description: |-
                            Request is the name chosen for a request in the referenced claim.
                            If empty, everything from the claim is made available, otherwise
                            only the result of this request.
                          type: string
                      required:
                      - name
                      type: object
                    type: array
                    x-kubernetes-list-map-keys:
                    - name
                    x-kubernetes-list-type: map
                  limits:
                    additionalProperties:
                      anyOf:
                      - type: integer
                      - type: string
                      pattern: ^(\+|-)?(([0-9]+(\.[0-9]*)?)|(\.[0-9]+))(([KMGTPE]i)|[numkMGTPE]|([eE](\+|-)?(([0-9]+(\.[0-9]*)?)|(\.[0-9]+))))?$
                      x-kubernetes-int-or-string: true
                    description: |-
                      Limits describes the maximum amount of compute resources allowed.
                      More info: https://kubernetes.io/docs/concepts/configuration/manage-resources-containers/
                    type: object
                  requests:
                    additionalProperties:
                      anyOf:
                      - type: integer
                      - type: string
                      pattern: ^(\+|-)?(([0-9]+(\.[0-9]*)?)|(\.[0-9]+))(([KMGTPE]i)|[numkMGTPE]|([eE](\+|-)?(([0-9]+(\.[0-9]*)?)|(\.[0-9]+))))?$
                      x-kubernetes-int-or-string: true
                    description: |-
                      Requests describes the minimum amount of compute resources required.
                      If Requests is omitted for a container, it defaults to Limits if that is explicitly specified,
                      otherwise to an implementation-defined value. Requests cannot exceed Limits.
                      More info: https://kubernetes.io/docs/concepts/configuration/manage-resources-containers/
                    type: object
                type: object
              servicePassword:
                description: Service Password
                properties:
                  key:
                    description: The key of the secret to select from.  Must be a
                      valid secret key.
                    type: string
                  name:
                    default: ""
                    description: |-
                      Name of the referent.
                      This field is effectively required, but due to backwards compatibility is
                      allowed to be empty. Instances of this type with an empty value here are
                      almost certainly wrong.
                      More info: https://kubernetes.io/docs/concepts/overview/working-with-objects/names/#names
                    type: string
                  optional:
                    description: Specify whether the Secret or its key must be defined
                    type: boolean
                required:
                - key
                type: object
                x-kubernetes-map-type: atomic
              shards:
                default: 3
                description: Number of shards (IE master nodes)
                format: int32
                type: integer
              sidecarImage:
                description: Exporter Image to use
                type: string
              storage:
                description: Persistent volume claim
                properties:
                  apiVersion:
                    description: |-
                      APIVersion defines the versioned schema of this representation of an object.
                      Servers should convert recognized schemas to the latest internal value, and
                      may reject unrecognized values.
                      More info: https://git.k8s.io/community/contributors/devel/sig-architecture/api-conventions.md#resources
                    type: string
                  kind:
                    description: |-
                      Kind is a string value representing the REST resource this object represents.
                      Servers may infer this from the endpoint the client submits requests to.
                      Cannot be updated.
                      In CamelCase.
                      More info: https://git.k8s.io/community/contributors/devel/sig-architecture/api-conventions.md#types-kinds
                    type: string
                  metadata:
                    description: |-
                      Standard object's metadata.
                      More info: https://git.k8s.io/community/contributors/devel/sig-architecture/api-conventions.md#metadata
                    type: object
                  spec:
                    description: |-
                      spec defines the desired characteristics of a volume requested by a pod author.
                      More info: https://kubernetes.io/docs/concepts/storage/persistent-volumes#persistentvolumeclaims
                    properties:
                      accessModes:
                        description: |-
                          accessModes contains the desired access modes the volume should have.
                          More info: https://kubernetes.io/docs/concepts/storage/persistent-volumes#access-modes-1
                        items:
                          type: string
                        type: array
                        x-kubernetes-list-type: atomic
                      dataSource:
                        description: |-
                          dataSource field can be used to specify either:
                          * An existing VolumeSnapshot object (snapshot.storage.k8s.io/VolumeSnapshot)
                          * An existing PVC (PersistentVolumeClaim)
                          If the provisioner or an external controller can support the specified data source,
                          it will create a new volume based on the contents of the specified data source.
                          When the AnyVolumeDataSource feature gate is enabled, dataSource contents will be copied to dataSourceRef,
                          and dataSourceRef contents will be copied to dataSource when dataSourceRef.namespace is not specified.
                          If the namespace is specified, then dataSourceRef will not be copied to dataSource.
                        properties:
                          apiGroup:
                            description: |-
                              APIGroup is the group for the resource being referenced.
                              If APIGroup is not specified, the specified Kind must be in the core API group.
                              For any other third-party types, APIGroup is required.
                            type: string
                          kind:
                            description: Kind is the type of resource being referenced
                            type: string
                          name:
                            description: Name is the name of resource being referenced
                            type: string
                        required:
                        - kind
                        - name
                        type: object
                        x-kubernetes-map-type: atomic
                      dataSourceRef:
                        description: |-
                          dataSourceRef specifies the object from which to populate the volume with data, if a non-empty
                          volume is desired. This may be any object from a non-empty API group (non
                          core object) or a PersistentVolumeClaim object.
                          When this field is specified, volume binding will only succeed if the type of
                          the specified object matches some installed volume populator or dynamic
                          provisioner.
                          This field will replace the functionality of the dataSource field and as such
                          if both fields are non-empty, they must have the same value. For backwards
                          compatibility, when namespace isn't specified in dataSourceRef,
                          both fields (dataSource and dataSourceRef) will be set to the same
                          value automatically if one of them is empty and the other is non-empty.
                          When namespace is specified in dataSourceRef,
                          dataSource isn't set to the same value and must be empty.
                          There are three important differences between dataSource and dataSourceRef:
                          * While dataSource only allows two specific types of objects, dataSourceRef
                            allows any non-core object, as well as PersistentVolumeClaim objects.
                          * While dataSource ignores disallowed values (dropping them), dataSourceRef
                            preserves all values, and generates an error if a disallowed value is
                            specified.
                          * While dataSource only allows local objects, dataSourceRef allows objects
                            in any namespaces.
                          (Beta) Using this field requires the AnyVolumeDataSource feature gate to be enabled.
                          (Alpha) Using the namespace field of dataSourceRef requires the CrossNamespaceVolumeDataSource feature gate to be enabled.
                        properties:
                          apiGroup:
                            description: |-
                              APIGroup is the group for the resource being referenced.
                              If APIGroup is not specified, the specified Kind must be in the core API group.
                              For any other third-party types, APIGroup is required.
                            type: string
                          kind:
                            description: Kind is the type of resource being referenced
                            type: string
                          name:
                            description: Name is the name of resource being referenced
                            type: string
                          namespace:
                            description: |-
                              Namespace is the namespace of resource being referenced
                              Note that when a namespace is specified, a gateway.networking.k8s.io/ReferenceGrant object is required in the referent namespace to allow that namespace's owner to accept the reference. See the ReferenceGrant documentation for details.
                              (Alpha) This field requires the CrossNamespaceVolumeDataSource feature gate to be enabled.
                            type: string
                        required:
                        - kind
                        - name
                        type: object
                      resources:
                        description: |-
                          resources represents the minimum resources the volume should have.
                          If RecoverVolumeExpansionFailure feature is enabled users are allowed to specify resource requirements
                          that are lower than previous value but must still be higher than capacity recorded in the
                          status field of the claim.
                          More info: https://kubernetes.io/docs/concepts/storage/persistent-volumes#resources
                        properties:
                          limits:
                            additionalProperties:
                              anyOf:
                              - type: integer
                              - type: string
                              pattern: ^(\+|-)?(([0-9]+(\.[0-9]*)?)|(\.[0-9]+))(([KMGTPE]i)|[numkMGTPE]|([eE](\+|-)?(([0-9]+(\.[0-9]*)?)|(\.[0-9]+))))?$
                              x-kubernetes-int-or-string: true
                            description: |-
                              Limits describes the maximum amount of compute resources allowed.
                              More info: https://kubernetes.io/docs/concepts/configuration/manage-resources-containers/
                            type: object
                          requests:
                            additionalProperties:
                              anyOf:
                              - type: integer
                              - type: string
                              pattern: ^(\+|-)?(([0-9]+(\.[0-9]*)?)|(\.[0-9]+))(([KMGTPE]i)|[numkMGTPE]|([eE](\+|-)?(([0-9]+(\.[0-9]*)?)|(\.[0-9]+))))?$
                              x-kubernetes-int-or-string: true
                            description: |-
                              Requests describes the minimum amount of compute resources required.
                              If Requests is omitted for a container, it defaults to Limits if that is explicitly specified,
                              otherwise to an implementation-defined value. Requests cannot exceed Limits.
                              More info: https://kubernetes.io/docs/concepts/configuration/manage-resources-containers/
                            type: object
                        type: object
                      selector:
                        description: selector is a label query over volumes to consider
                          for binding.
                        properties:
                          matchExpressions:
                            description: matchExpressions is a list of label selector
                              requirements. The requirements are ANDed.
                            items:
                              description: |-
                                A label selector requirement is a selector that contains values, a key, and an operator that
                                relates the key and values.
                              properties:
                                key:
                                  description: key is the label key that the selector
                                    applies to.
                                  type: string
                                operator:
                                  description: |-
                                    operator represents a key's relationship to a set of values.
                                    Valid operators are In, NotIn, Exists and DoesNotExist.
                                  type: string
                                values:
                                  description: |-
                                    values is an array of string values. If the operator is In or NotIn,
                                    the values array must be non-empty. If the operator is Exists or DoesNotExist,
                                    the values array must be empty. This array is replaced during a strategic
                                    merge patch.
                                  items:
                                    type: string
                                  type: array
                                  x-kubernetes-list-type: atomic
                              required:
                              - key
                              - operator
                              type: object
                            type: array
                            x-kubernetes-list-type: atomic
                          matchLabels:
                            additionalProperties:
                              type: string
                            description: |-
                              matchLabels is a map of {key,value} pairs. A single {key,value} in the matchLabels
                              map is equivalent to an element of matchExpressions, whose key field is "key", the
                              operator is "In", and the values array contains only "value". The requirements are ANDed.
                            type: object
                        type: object
                        x-kubernetes-map-type: atomic
                      storageClassName:
                        description: |-
                          storageClassName is the name of the StorageClass required by the claim.
                          More info: https://kubernetes.io/docs/concepts/storage/persistent-volumes#class-1
                        type: string
                      volumeAttributesClassName:
                        description: |-
                          volumeAttributesClassName may be used to set the VolumeAttributesClass used by this claim.
                          If specified, the CSI driver will create or update the volume with the attributes defined
                          in the corresponding VolumeAttributesClass. This has a different purpose than storageClassName,
                          it can be changed after the claim is created. An empty string value means that no VolumeAttributesClass
                          will be applied to the claim but it's not allowed to reset this field to empty string once it is set.
                          If unspecified and the PersistentVolumeClaim is unbound, the default VolumeAttributesClass
                          will be set by the persistentvolume controller if it exists.
                          If the resource referred to by volumeAttributesClass does not exist, this PersistentVolumeClaim will be
                          set to a Pending state, as reflected by the modifyVolumeStatus field, until such as a resource
                          exists.
                          More info: https://kubernetes.io/docs/concepts/storage/volume-attributes-classes/
                          (Beta) Using this field requires the VolumeAttributesClass feature gate to be enabled (off by default).
                        type: string
                      volumeMode:
                        description: |-
                          volumeMode defines what type of volume is required by the claim.
                          Value of Filesystem is implied when not included in claim spec.
                        type: string
                      volumeName:
                        description: volumeName is the binding reference to the PersistentVolume
                          backing this claim.
                        type: string
                    type: object
                  status:
                    description: |-
                      status represents the current information/status of a persistent volume claim.
                      Read-only.
                      More info: https://kubernetes.io/docs/concepts/storage/persistent-volumes#persistentvolumeclaims
                    properties:
                      accessModes:
                        description: |-
                          accessModes contains the actual access modes the volume backing the PVC has.
                          More info: https://kubernetes.io/docs/concepts/storage/persistent-volumes#access-modes-1
                        items:
                          type: string
                        type: array
                        x-kubernetes-list-type: atomic
                      allocatedResourceStatuses:
                        additionalProperties:
                          description: |-
                            When a controller receives persistentvolume claim update with ClaimResourceStatus for a resource
                            that it does not recognizes, then it should ignore that update and let other controllers
                            handle it.
                          type: string
                        description: "allocatedResourceStatuses stores status of resource
                          being resized for the given PVC.\nKey names follow standard
                          Kubernetes label syntax. Valid values are either:\n\t* Un-prefixed
                          keys:\n\t\t- storage - the capacity of the volume.\n\t*
                          Custom resources must use implementation-defined prefixed
                          names such as \"example.com/my-custom-resource\"\nApart
                          from above values - keys that are unprefixed or have kubernetes.io
                          prefix are considered\nreserved and hence may not be used.\n\nClaimResourceStatus
                          can be in any of following states:\n\t- ControllerResizeInProgress:\n\t\tState
                          set when resize controller starts resizing the volume in
                          control-plane.\n\t- ControllerResizeFailed:\n\t\tState set
                          when resize has failed in resize controller with a terminal
                          error.\n\t- NodeResizePending:\n\t\tState set when resize
                          controller has finished resizing the volume but further
                          resizing of\n\t\tvolume is needed on the node.\n\t- NodeResizeInProgress:\n\t\tState
                          set when kubelet starts resizing the volume.\n\t- NodeResizeFailed:\n\t\tState
                          set when resizing has failed in kubelet with a terminal
                          error. Transient errors don't set\n\t\tNodeResizeFailed.\nFor
                          example: if expanding a PVC for more capacity - this field
                          can be one of the following states:\n\t- pvc.status.allocatedResourceStatus['storage']
                          = \"ControllerResizeInProgress\"\n     - pvc.status.allocatedResourceStatus['storage']
                          = \"ControllerResizeFailed\"\n     - pvc.status.allocatedResourceStatus['storage']
                          = \"NodeResizePending\"\n     - pvc.status.allocatedResourceStatus['storage']
                          = \"NodeResizeInProgress\"\n     - pvc.status.allocatedResourceStatus['storage']
                          = \"NodeResizeFailed\"\nWhen this field is not set, it means
                          that no resize operation is in progress for the given PVC.\n\nA
                          controller that receives PVC update with previously unknown
                          resourceName or ClaimResourceStatus\nshould ignore the update
                          for the purpose it was designed. For example - a controller
                          that\nonly is responsible for resizing capacity of the volume,
                          should ignore PVC updates that change other valid\nresources
                          associated with PVC.\n\nThis is an alpha field and requires
                          enabling RecoverVolumeExpansionFailure feature."
                        type: object
                        x-kubernetes-map-type: granular
                      allocatedResources:
                        additionalProperties:
                          anyOf:
                          - type: integer
                          - type: string
                          pattern: ^(\+|-)?(([0-9]+(\.[0-9]*)?)|(\.[0-9]+))(([KMGTPE]i)|[numkMGTPE]|([eE](\+|-)?(([0-9]+(\.[0-9]*)?)|(\.[0-9]+))))?$
                          x-kubernetes-int-or-string: true
                        description: "allocatedResources tracks the resources allocated
                          to a PVC including its capacity.\nKey names follow standard
                          Kubernetes label syntax. Valid values are either:\n\t* Un-prefixed
                          keys:\n\t\t- storage - the capacity of the volume.\n\t*
                          Custom resources must use implementation-defined prefixed
                          names such as \"example.com/my-custom-resource\"\nApart
                          from above values - keys that are unprefixed or have kubernetes.io
                          prefix are considered\nreserved and hence may not be used.\n\nCapacity
                          reported here may be larger than the actual capacity when
                          a volume expansion operation\nis requested.\nFor storage
                          quota, the larger value from allocatedResources and PVC.spec.resources
                          is used.\nIf allocatedResources is not set, PVC.spec.resources
                          alone is used for quota calculation.\nIf a volume expansion
                          capacity request is lowered, allocatedResources is only\nlowered
                          if there are no expansion operations in progress and if
                          the actual volume capacity\nis equal or lower than the requested
                          capacity.\n\nA controller that receives PVC update with
                          previously unknown resourceName\nshould ignore the update
                          for the purpose it was designed. For example - a controller
                          that\nonly is responsible for resizing capacity of the volume,
                          should ignore PVC updates that change other valid\nresources
                          associated with PVC.\n\nThis is an alpha field and requires
                          enabling RecoverVolumeExpansionFailure feature."
                        type: object
                      capacity:
                        additionalProperties:
                          anyOf:
                          - type: integer
                          - type: string
                          pattern: ^(\+|-)?(([0-9]+(\.[0-9]*)?)|(\.[0-9]+))(([KMGTPE]i)|[numkMGTPE]|([eE](\+|-)?(([0-9]+(\.[0-9]*)?)|(\.[0-9]+))))?$
                          x-kubernetes-int-or-string: true
                        description: capacity represents the actual resources of the
                          underlying volume.
                        type: object
                      conditions:
                        description: |-
                          conditions is the current Condition of persistent volume claim. If underlying persistent volume is being
                          resized then the Condition will be set to 'Resizing'.
                        items:
                          description: PersistentVolumeClaimCondition contains details
                            about state of pvc
                          properties:
                            lastProbeTime:
                              description: lastProbeTime is the time we probed the
                                condition.
                              format: date-time
                              type: string
                            lastTransitionTime:
                              description: lastTransitionTime is the time the condition
                                transitioned from one status to another.
                              format: date-time
                              type: string
                            message:
                              description: message is the human-readable message indicating
                                details about last transition.
                              type: string
                            reason:
                              description: |-
                                reason is a unique, this should be a short, machine understandable string that gives the reason
                                for condition's last transition. If it reports "Resizing" that means the underlying
                                persistent volume is being resized.
                              type: string
                            status:
                              description: |-
                                Status is the status of the condition.
                                Can be True, False, Unknown.
                                More info: https://kubernetes.io/docs/reference/kubernetes-api/config-and-storage-resources/persistent-volume-claim-v1/#:~:text=state%20of%20pvc-,conditions.status,-(string)%2C%20required
                              type: string
                            type:
                              description: |-
                                Type is the type of the condition.
                                More info: https://kubernetes.io/docs/reference/kubernetes-api/config-and-storage-resources/persistent-volume-claim-v1/#:~:text=set%20to%20%27ResizeStarted%27.-,PersistentVolumeClaimCondition,-contains%20details%20about
                              type: string
                          required:
                          - status
                          - type
                          type: object
                        type: array
                        x-kubernetes-list-map-keys:
                        - type
                        x-kubernetes-list-type: map
                      currentVolumeAttributesClassName:
                        description: |-
                          currentVolumeAttributesClassName is the current name of the VolumeAttributesClass the PVC is using.
                          When unset, there is no VolumeAttributeClass applied to this PersistentVolumeClaim
                          This is a beta field and requires enabling VolumeAttributesClass feature (off by default).
                        type: string
                      modifyVolumeStatus:
                        description: |-
                          ModifyVolumeStatus represents the status object of ControllerModifyVolume operation.
                          When this is unset, there is no ModifyVolume operation being attempted.
                          This is a beta field and requires enabling VolumeAttributesClass feature (off by default).
                        properties:
                          status:
                            description: "status is the status of the ControllerModifyVolume
                              operation. It can be in any of following states:\n -
                              Pending\n   Pending indicates that the PersistentVolumeClaim
                              cannot be modified due to unmet requirements, such as\n
                              \  the specified VolumeAttributesClass not existing.\n
                              - InProgress\n   InProgress indicates that the volume
                              is being modified.\n - Infeasible\n  Infeasible indicates
                              that the request has been rejected as invalid by the
                              CSI driver. To\n\t  resolve the error, a valid VolumeAttributesClass
                              needs to be specified.\nNote: New statuses can be added
                              in the future. Consumers should check for unknown statuses
                              and fail appropriately."
                            type: string
                          targetVolumeAttributesClassName:
                            description: targetVolumeAttributesClassName is the name
                              of the VolumeAttributesClass the PVC currently being
                              reconciled
                            type: string
                        required:
                        - status
                        type: object
                      phase:
                        description: phase represents the current phase of PersistentVolumeClaim.
                        type: string
                    type: object
                type: object
              tls:
                default: false
                description: TLS Support
                type: boolean
              volumePermissions:
                default: false
                description: Turn on an init container to set permissions on the persistent
                  volume
                type: boolean
            type: object
          status:
            description: ValkeyStatus defines the observed state of Valkey
            properties:
              conditions:
                description: 'Important: Run "make" to regenerate code after modifying
                  this file'
                items:
                  description: Condition contains details for one aspect of the current
                    state of this API Resource.
                  properties:
                    lastTransitionTime:
                      description: |-
                        lastTransitionTime is the last time the condition transitioned from one status to another.
                        This should be when the underlying condition changed.  If that is not known, then using the time when the API field changed is acceptable.
                      format: date-time
                      type: string
                    message:
                      description: |-
                        message is a human readable message indicating details about the transition.
                        This may be an empty string.
                      maxLength: 32768
                      type: string
                    observedGeneration:
                      description: |-
                        observedGeneration represents the .metadata.generation that the condition was set based upon.
                        For instance, if .metadata.generation is currently 12, but the .status.conditions[x].observedGeneration is 9, the condition is out of date
                        with respect to the current state of the instance.
                      format: int64
                      minimum: 0
                      type: integer
                    reason:
                      description: |-
                        reason contains a programmatic identifier indicating the reason for the condition's last transition.
                        Producers of specific condition types may define expected values and meanings for this field,
                        and whether the values are considered a guaranteed API.
                        The value should be a CamelCase string.
                        This field may not be empty.
                      maxLength: 1024
                      minLength: 1
                      pattern: ^[A-Za-z]([A-Za-z0-9_,:]*[A-Za-z0-9_])?$
                      type: string
                    status:
                      description: status of the condition, one of True, False, Unknown.
                      enum:
                      - "True"
                      - "False"
                      - Unknown
                      type: string
                    type:
                      description: type of condition in CamelCase or in foo.example.com/CamelCase.
                      maxLength: 316
                      pattern: ^([a-z0-9]([-a-z0-9]*[a-z0-9])?(\.[a-z0-9]([-a-z0-9]*[a-z0-9])?)*/)?(([A-Za-z0-9][-A-Za-z0-9_.]*)?[A-Za-z0-9])$
                      type: string
                  required:
                  - lastTransitionTime
                  - message
                  - reason
                  - status
                  - type
                  type: object
                type: array
              ready:
                type: boolean
            required:
            - ready
            type: object
        type: object
    served: true
    storage: true
    subresources:
      status: {}<|MERGE_RESOLUTION|>--- conflicted
+++ resolved
@@ -62,7 +62,10 @@
           spec:
             description: ValkeySpec defines the desired state of Valkey
             properties:
-<<<<<<< HEAD
+              anonymousAuth:
+                default: false
+                description: Anonymous Auth
+                type: boolean
               autoScaling:
                 description: Auto Scale - Automatically re-scale the number of shards
                   and replicas.
@@ -114,11 +117,6 @@
                 default: true
                 description: Auto Upgrade - Automatically upgrade the Valkey version
                   when a new version is available
-=======
-              anonymousAuth:
-                default: false
-                description: Anonymous Auth
->>>>>>> 0c44d461
                 type: boolean
               certIssuer:
                 description: Certificate Issuer
