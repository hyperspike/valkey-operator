--- conflicted
+++ resolved
@@ -4,10 +4,5 @@
 kind: Kustomization
 images:
 - name: controller
-<<<<<<< HEAD
-  newName: ghcr.io/hyperspike/valkey-operator
-  newTag: 0.0.59
-=======
   newName: localhost:5000/valkey-operator
-  newTag: "1"
->>>>>>> 88cd80a0
+  newTag: "1"