FROM alpine:3.21.3 AS builder

<<<<<<< HEAD
ARG VALKEY_VERSION
=======
ARG VALKEY_VERSION=8.0.2
>>>>>>> bb615ea3

WORKDIR /home/valkey

RUN apk add --no-cache --virtual .build-deps \
	git=2.47.2-r0 \
	coreutils=9.5-r2 \
	linux-headers=6.6-r1 \
	musl-dev=1.2.5-r9 \
	openssl-dev=3.3.3-r0 \
	gcc=14.2.0-r4 \
	curl=8.12.1-r0 \
	make=4.4.1-r2 \
	&& curl -L https://github.com/valkey-io/valkey/archive/refs/tags/${VALKEY_VERSION}.tar.gz -o valkey.tar.gz \
	&& tar -xzf valkey.tar.gz --strip-components=1 \
	&& make PREFIX=/usr BUILD_TLS=yes \
	&& make install BUILD_TLS=yes PREFIX=/home/valkey/build

FROM alpine:3.21.3 AS valkey

RUN apk add --no-cache \
	openssl=3.3.3-r0 \
	ca-certificates=20241121-r1 \
	coreutils=9.5-r2 \
	&& addgroup -S valkey -g 1009 \
	&& adduser -S -G valkey valkey -u 1009 \
	&& mkdir /etc/valkey \
	&& chown valkey:valkey /etc/valkey \
	&& mkdir /var/lib/valkey \
	&& chown valkey:valkey /var/lib/valkey

COPY --from=builder /home/valkey/build/ /usr/

USER valkey<|MERGE_RESOLUTION|>--- conflicted
+++ resolved
@@ -1,10 +1,6 @@
 FROM alpine:3.21.3 AS builder
 
-<<<<<<< HEAD
-ARG VALKEY_VERSION
-=======
 ARG VALKEY_VERSION=8.0.2
->>>>>>> bb615ea3
 
 WORKDIR /home/valkey
 
