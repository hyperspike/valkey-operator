--- conflicted
+++ resolved
@@ -245,17 +245,16 @@
 	return l
 }
 
-<<<<<<< HEAD
 func copyMap(m map[string]string) map[string]string {
 	n := map[string]string{}
 	for k, v := range m {
 		n[k] = v
 	}
 	return n
-=======
+}
+
 func annotations(valkey *hyperv1.Valkey) map[string]string {
 	return valkey.Annotations
->>>>>>> bb615ea3
 }
 
 func (r *ValkeyReconciler) getCACertificate(ctx context.Context, valkey *hyperv1.Valkey) (string, error) {
@@ -2253,12 +2252,8 @@
 			},
 			Template: corev1.PodTemplateSpec{
 				ObjectMeta: metav1.ObjectMeta{
-<<<<<<< HEAD
-					Labels: l,
-=======
-					Labels:      labels(valkey),
+					Labels:      l,
 					Annotations: annotations(valkey),
->>>>>>> bb615ea3
 				},
 				Spec: corev1.PodSpec{
 					ServiceAccountName: valkey.Name,
