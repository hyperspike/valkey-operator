/*
Copyright 2024.

Licensed under the Apache License, Version 2.0 (the "License");
you may not use this file except in compliance with the License.
You may obtain a copy of the License at

    http://www.apache.org/licenses/LICENSE-2.0

Unless required by applicable law or agreed to in writing, software
distributed under the License is distributed on an "AS IS" BASIS,
WITHOUT WARRANTIES OR CONDITIONS OF ANY KIND, either express or implied.
See the License for the specific language governing permissions and
limitations under the License.
*/

package controller

import (
	"context"
	"crypto/rand"
	"crypto/tls"
	"crypto/x509"
	"embed"
	"fmt"
	"io"
	"math/big"
	"net"
	"os"
	"strings"
	"time"

	valkeyClient "github.com/valkey-io/valkey-go"

	"k8s.io/apimachinery/pkg/api/errors"
	"k8s.io/apimachinery/pkg/api/resource"
	"k8s.io/apimachinery/pkg/runtime"
	"k8s.io/apimachinery/pkg/types"
	"k8s.io/apimachinery/pkg/util/intstr"
	"k8s.io/client-go/tools/record"
	ctrl "sigs.k8s.io/controller-runtime"
	"sigs.k8s.io/controller-runtime/pkg/client"
	"sigs.k8s.io/controller-runtime/pkg/controller/controllerutil"
	"sigs.k8s.io/controller-runtime/pkg/log"

	certv1 "github.com/cert-manager/cert-manager/pkg/apis/certmanager/v1"
	cmetav1 "github.com/cert-manager/cert-manager/pkg/apis/meta/v1"
	monitoringv1 "github.com/prometheus-operator/prometheus-operator/pkg/apis/monitoring/v1"
	hyperv1 "hyperspike.io/valkey-operator/api/v1"
	globalcfg "hyperspike.io/valkey-operator/cfg"
	appsv1 "k8s.io/api/apps/v1"
	corev1 "k8s.io/api/core/v1"
	policyv1 "k8s.io/api/policy/v1"
	metav1 "k8s.io/apimachinery/pkg/apis/meta/v1"
)

const (
	Metrics = "metrics"
)

func init() {
	buf := make([]byte, 1)
	if _, err := io.ReadFull(rand.Reader, buf); err != nil {
		panic(fmt.Sprintf("crypto/rand is unavailable: Read() failed %#v", err))
	}
}

func randString(n int) (string, error) {
	const letters = "0123456789ABCDEFGHIJKLMNOPQRSTUVWXYZabcdefghijklmnopqrstuvwxyz-"
	ret := make([]byte, n)
	for i := 0; i < n; i++ {
		num, err := rand.Int(rand.Reader, big.NewInt(int64(len(letters))))
		if err != nil {
			return "", err
		}
		ret[i] = letters[num.Int64()]
	}

	return string(ret), nil
}

// ValkeyReconciler reconciles a Valkey object
type ValkeyReconciler struct {
	client.Client
	Recorder     record.EventRecorder
	Scheme       *runtime.Scheme
	GlobalConfig *globalcfg.Config
}

//go:embed scripts/*
var scripts embed.FS

// +kubebuilder:rbac:groups=hyperspike.io,resources=valkeys,verbs=get;list;watch;create;update;patch;delete
// +kubebuilder:rbac:groups=hyperspike.io,resources=valkeys/status,verbs=get;update;patch
// +kubebuilder:rbac:groups=hyperspike.io,resources=valkeys/finalizers,verbs=update
// +kubebuilder:rbac:groups=cert-manager.io,resources=clusterissuers;issuers,verbs=get;list;watch
// +kubebuilder:rbac:groups=cert-manager.io,resources=certificates,verbs=get;list;watch;create;update;patch;delete
// +kubebuilder:rbac:groups="",resources=configmaps,verbs=get;list;watch;create;update;patch;delete
// +kubebuilder:rbac:groups="",resources=services,verbs=get;list;watch;create;update;patch;delete
// +kubebuilder:rbac:groups="",resources=serviceaccounts,verbs=get;list;watch;create;update;patch;delete
// +kubebuilder:rbac:groups="",resources=secrets,verbs=get;list;watch;create;update;patch;delete
// +kubebuilder:rbac:groups="",resources=pods,verbs=get;list;watch
// +kubebuilder:rbac:groups="apps",resources=statefulsets,verbs=get;list;watch;create;update;patch;delete
// +kubebuilder:rbac:groups=core,resources=events,verbs=create;patch
// +kubebuilder:rbac:groups=policy,resources=poddisruptionbudgets,verbs=get;list;watch;create;update;patch;delete
// +kubebuilder:rbac:groups=monitoring.coreos.com,resources=servicemonitors,verbs=get;list;watch;create;update;patch;delete

// Reconcile is part of the main kubernetes reconciliation loop which aims to
// move the current state of the cluster closer to the desired state.
// TODO(user): Modify the Reconcile function to compare the state specified by
// the Valkey object against the actual cluster state, and then
// perform operations to make the cluster state reflect the state specified by
// the user.
//
// For more details, check Reconcile and its Result here:
// - https://pkg.go.dev/sigs.k8s.io/controller-runtime@v0.18.2/pkg/reconcile
func (r *ValkeyReconciler) Reconcile(ctx context.Context, req ctrl.Request) (ctrl.Result, error) {
	_ = log.FromContext(ctx)

	valkey := &hyperv1.Valkey{}
	if err := r.Get(ctx, req.NamespacedName, valkey); err != nil {
		return ctrl.Result{}, client.IgnoreNotFound(err)
	}

	if err := r.upsertConfigMap(ctx, valkey); err != nil {
		return ctrl.Result{}, err
	}
	if err := r.upsertService(ctx, valkey); err != nil {
		return ctrl.Result{}, err
	}
	if err := r.upsertServiceHeadless(ctx, valkey); err != nil {
		return ctrl.Result{}, err
	}
	if err := r.upsertServiceAccount(ctx, valkey); err != nil {
		return ctrl.Result{}, err
	}
	if valkey.Spec.Prometheus {
		if err := r.upsertServiceMonitor(ctx, valkey); err != nil {
			return ctrl.Result{}, err
		}
		if err := r.upsertMetricsService(ctx, valkey); err != nil {
			return ctrl.Result{}, err
		}
	}

	if valkey.Spec.TLS {
		if err := r.upsertCertificate(ctx, valkey); err != nil {
			return ctrl.Result{}, err
		}
	}

	password, err := r.upsertSecret(ctx, valkey, true)
	if err != nil {
		return ctrl.Result{}, err
	}
	if err := r.upsertPodDisruptionBudget(ctx, valkey); err != nil {
		return ctrl.Result{}, err
	}
	if err := r.upsertStatefulSet(ctx, valkey); err != nil {
		return ctrl.Result{}, err
	}
	if err := r.checkState(ctx, valkey, password); err != nil {
		return ctrl.Result{Requeue: true, RequeueAfter: time.Second * 3}, nil
	}
	if err := r.balanceNodes(ctx, valkey); err != nil {
		return ctrl.Result{Requeue: true, RequeueAfter: time.Second * 5}, nil
	}

	return ctrl.Result{}, nil
}

func labels(valkey *hyperv1.Valkey) map[string]string {
	return map[string]string{
		"app.kubernetes.io/name":      "valkey",
		"app.kubernetes.io/instance":  valkey.Name,
		"app.kubernetes.io/component": "valkey",
	}
}

func (r *ValkeyReconciler) getCACertificate(ctx context.Context, valkey *hyperv1.Valkey) (string, error) {
	logger := log.FromContext(ctx)

	cert := &certv1.Certificate{}
	if err := r.Get(ctx, types.NamespacedName{Namespace: valkey.Namespace, Name: valkey.Name}, cert); err != nil {
		logger.Error(err, "failed to get ca certificate")
		return "", err
	}
	if cert.Status.Conditions == nil {
		return "", nil
	}
	good := false
	for _, cond := range cert.Status.Conditions {
		if cond.Type == certv1.CertificateConditionReady {
			if cond.Status == cmetav1.ConditionTrue {
				good = true
				break
			}
		}
	}
	if !good {
		return "", nil
	}
	tls := &corev1.Secret{}
	err := r.Get(ctx, types.NamespacedName{Namespace: valkey.Namespace, Name: cert.Spec.SecretName}, tls)
	if err != nil {
		logger.Error(err, "failed to get tls secret")
		return "", err
	}
	return string(tls.Data["ca.crt"]), nil
}

func (r *ValkeyReconciler) checkState(ctx context.Context, valkey *hyperv1.Valkey, password string) error {
	logger := log.FromContext(ctx)

	opt := valkeyClient.ClientOption{
		InitAddress: []string{valkey.Name + "." + valkey.Namespace + ".svc:6379"},
		Password:    password,
	}
	if valkey.Spec.TLS {
		ca, err := r.getCACertificate(ctx, valkey)
		if err != nil {
			logger.Error(err, "failed to get ca certificate")
			return err
		}
		if ca == "" {
			return fmt.Errorf("ca certificate not ready")
		}
		certpool, err := x509.SystemCertPool()
		if err != nil {
			logger.Error(err, "failed to get system cert pool")
			return err
		}
		certpool.AppendCertsFromPEM([]byte(ca))
		opt.TLSConfig = &tls.Config{
			MinVersion: tls.VersionTLS12,
			RootCAs:    certpool,
			ServerName: valkey.Name + "." + valkey.Namespace + ".svc",
		}
	}
	vClient, err := valkeyClient.NewClient(opt)
	if err != nil {
		logger.Error(err, "failed to create valkey client", "valkey", valkey.Name, "namespace", valkey.Namespace)
		return err
	}
	defer vClient.Close()
	if err := vClient.Do(ctx, vClient.B().Ping().Build()).Error(); err != nil {
		logger.Error(err, "failed to ping valkey", "valkey", valkey.Name, "namespace", valkey.Namespace)
		return err
	}
	valkey.Status.Ready = true
	if err := r.Client.Status().Update(ctx, valkey); err != nil {
		logger.Error(err, "Valkey status update failed.", "valkey", valkey.Name, "namespace", valkey.Namespace)
		return err
	}
	return nil
}

func (r *ValkeyReconciler) upsertService(ctx context.Context, valkey *hyperv1.Valkey) error {
	logger := log.FromContext(ctx)

	logger.Info("upserting service", "valkey", valkey.Name, "namespace", valkey.Namespace)

	svc := &corev1.Service{
		ObjectMeta: metav1.ObjectMeta{
			Name:      valkey.Name,
			Namespace: valkey.Namespace,
			Labels:    labels(valkey),
		},
		Spec: corev1.ServiceSpec{
			Type: corev1.ServiceTypeClusterIP,
			Ports: []corev1.ServicePort{
				{
					Name:       "tcp-valkey",
					Port:       6379,
					TargetPort: intstr.FromString("tcp-valkey"),
					Protocol:   corev1.ProtocolTCP,
					NodePort:   0,
				},
			},
			Selector: labels(valkey),
		},
	}
	if err := controllerutil.SetControllerReference(valkey, svc, r.Scheme); err != nil {
		return err
	}
	if err := r.Create(ctx, svc); err != nil {
		if errors.IsAlreadyExists(err) {
			if err := r.Update(ctx, svc); err != nil {
				return err
			}
		} else {
			return err
		}
	} else {
		r.Recorder.Event(valkey, "Normal", "Created",
			fmt.Sprintf("Service %s/%s is created", valkey.Namespace, valkey.Name))
	}
	return nil
}

func (r *ValkeyReconciler) upsertConfigMap(ctx context.Context, valkey *hyperv1.Valkey) error {
	logger := log.FromContext(ctx)

	logger.Info("upserting configmap", "valkey", valkey.Name, "namespace", valkey.Namespace)

	defaultConf, err := scripts.ReadFile("scripts/default.conf")
	if err != nil {
		logger.Error(err, "failed to read default.conf")
		return err
	}
	pingReadinessLocal, err := scripts.ReadFile("scripts/ping_readiness_local.sh")
	if err != nil {
		logger.Error(err, "failed to read ping_readiness_local.sh")
		return err
	}
	pingLivenessLocal, err := scripts.ReadFile("scripts/ping_liveness_local.sh")
	if err != nil {
		logger.Error(err, "failed to read ping_liveness_local.sh")
		return err
	}
	cm := &corev1.ConfigMap{
		ObjectMeta: metav1.ObjectMeta{
			Name:      valkey.Name,
			Namespace: valkey.Namespace,
			Labels:    labels(valkey),
		},
		Data: map[string]string{
			"valkey-default.conf":     string(defaultConf),
			"ping_readiness_local.sh": string(pingReadinessLocal),
			"ping_liveness_local.sh":  string(pingLivenessLocal),
		},
	}
	if valkey.Spec.TLS {
		pingReadinessLocal, err = scripts.ReadFile("scripts/ping_readiness_local_tls.sh")
		if err != nil {
			logger.Error(err, "failed to read ping_readiness_tls.sh")
			return err
		}
		cm.Data["ping_readiness_local.sh"] = string(pingReadinessLocal)
		pingLivenessLocal, err = scripts.ReadFile("scripts/ping_liveness_local_tls.sh")
		if err != nil {
			logger.Error(err, "failed to read ping_liveness_tls.sh")
			return err
		}
		cm.Data["ping_liveness_local.sh"] = string(pingLivenessLocal)
	}
	if err := controllerutil.SetControllerReference(valkey, cm, r.Scheme); err != nil {
		return err
	}
	if err := r.Create(ctx, cm); err != nil {
		if errors.IsAlreadyExists(err) {
			if err := r.Update(ctx, cm); err != nil {
				logger.Error(err, "failed to update ConfigMap", "valkey", valkey.Name, "namespace", valkey.Namespace)
				return err
			}
		} else {
			logger.Error(err, "failed to create ConfigMap", "valkey", valkey.Name, "namespace", valkey.Namespace)
			return err
		}
	} else {
		r.Recorder.Event(valkey, "Normal", "Created",
			fmt.Sprintf("ConfigMap %s/%s is created", valkey.Namespace, valkey.Name))
	}
	return nil
}
func (r *ValkeyReconciler) upsertServiceHeadless(ctx context.Context, valkey *hyperv1.Valkey) error {
	logger := log.FromContext(ctx)

	logger.Info("upserting service", "valkey", valkey.Name, "namespace", valkey.Namespace)

	svc := &corev1.Service{
		ObjectMeta: metav1.ObjectMeta{
			Name:      valkey.Name + "-headless",
			Namespace: valkey.Namespace,
			Labels:    labels(valkey),
		},
		Spec: corev1.ServiceSpec{
			Type:                     corev1.ServiceTypeClusterIP,
			ClusterIP:                "None",
			PublishNotReadyAddresses: true,
			Ports: []corev1.ServicePort{
				{
					Name:       "tcp-valkey",
					Port:       6379,
					TargetPort: intstr.FromString("tcp-valkey"),
				},
				{
					Name:       "tcp-valkey-bus",
					Port:       16379,
					TargetPort: intstr.FromString("tcp-valkey-bus"),
				},
			},
			Selector: labels(valkey),
		},
	}
	if err := controllerutil.SetControllerReference(valkey, svc, r.Scheme); err != nil {
		return err
	}
	if err := r.Create(ctx, svc); err != nil {
		if errors.IsAlreadyExists(err) {
			if err := r.Update(ctx, svc); err != nil {
				logger.Error(err, "failed to update service", "valkey", valkey.Name, "namespace", valkey.Namespace)
				return err
			}
		} else {
			logger.Error(err, "failed to create service", "valkey", valkey.Name, "namespace", valkey.Namespace)
			return err
		}
	} else {
		r.Recorder.Event(valkey, "Normal", "Created",
			fmt.Sprintf("Service %s/%s is created", valkey.Namespace, valkey.Name+"-headless"))
	}
	return nil
}

func (r *ValkeyReconciler) upsertMetricsService(ctx context.Context, valkey *hyperv1.Valkey) error {
	logger := log.FromContext(ctx)

	logger.Info("upserting metrics service", "valkey", valkey.Name, "namespace", valkey.Namespace)

	l := labels(valkey)
	l["app.kubernetes.io/component"] = Metrics

	svc := &corev1.Service{
		ObjectMeta: metav1.ObjectMeta{
			Name:      valkey.Name + "-metrics",
			Namespace: valkey.Namespace,
			Labels:    l,
		},
		Spec: corev1.ServiceSpec{
			Type:      corev1.ServiceTypeClusterIP,
			ClusterIP: "None",
			// Omit the publishNotReadyAddresses field as this is metrics!
			Ports: []corev1.ServicePort{
				{
					Name:       "valkey-metrics",
					Port:       9121,
					TargetPort: intstr.FromString("valkey-metrics"),
					Protocol:   corev1.ProtocolTCP,
				},
			},
			Selector: labels(valkey),
		},
	}
	if err := controllerutil.SetControllerReference(valkey, svc, r.Scheme); err != nil {
		return err
	}
	if err := r.Create(ctx, svc); err != nil {
		if errors.IsAlreadyExists(err) {
			if err := r.Update(ctx, svc); err != nil {
				logger.Error(err, "failed to update metrics service", "valkey", valkey.Name, "namespace", valkey.Namespace)
				return err
			}
		} else {
			logger.Error(err, "failed to create metrics service", "valkey", valkey.Name, "namespace", valkey.Namespace)
			return err
		}
	} else {
		r.Recorder.Event(valkey, "Normal", "Created",
			fmt.Sprintf("Service %s/%s is created", valkey.Namespace, valkey.Name+"-metrics"))
	}
	return nil
}

func (r *ValkeyReconciler) upsertServiceMonitor(ctx context.Context, valkey *hyperv1.Valkey) error {
	logger := log.FromContext(ctx)

	logger.Info("upserting prometheus service monitor", "valkey", valkey.Name, "namespace", valkey.Namespace)

	labelSelector := labels(valkey)
	labelSelector["app.kubernetes.io/component"] = Metrics
	l := labels(valkey)
	l["app.kubernetes.io/component"] = Metrics
	for k, v := range valkey.Spec.PrometheusLabels {
		l[k] = v
	}

	sm := &monitoringv1.ServiceMonitor{
		ObjectMeta: metav1.ObjectMeta{
			Name:      valkey.Name,
			Namespace: valkey.Namespace,
			Labels:    l,
		},
		Spec: monitoringv1.ServiceMonitorSpec{
			Selector: metav1.LabelSelector{
				MatchLabels: labelSelector,
			},
			Endpoints: []monitoringv1.Endpoint{
				{
					Port: "valkey-metrics",
				},
			},
		},
	}
	if err := controllerutil.SetControllerReference(valkey, sm, r.Scheme); err != nil {
		return err
	}
	err := r.Get(ctx, types.NamespacedName{Namespace: valkey.Namespace, Name: valkey.Name}, sm)
	if err != nil && errors.IsNotFound(err) {
		if err := r.Create(ctx, sm); err != nil {
			logger.Error(err, "failed to create prometheus service monitor", "valkey", valkey.Name, "namespace", valkey.Namespace)
			return err
		}
		r.Recorder.Event(valkey, "Normal", "Created",
			fmt.Sprintf("ServiceMonitor %s/%s is created", valkey.Namespace, valkey.Name))
	} else if err != nil {
		logger.Error(err, "failed to fetch prometheus service monitor", "valkey", valkey.Name, "namespace", valkey.Namespace)
		return err
	} else if err == nil && false { // detect changes
		// updates here
		if err := r.Update(ctx, sm); err != nil {
			logger.Error(err, "failed to update prometheus service monitor", "valkey", valkey.Name, "namespace", valkey.Namespace)
			return err
		}
	}
	return nil
}

func (r *ValkeyReconciler) upsertCertificate(ctx context.Context, valkey *hyperv1.Valkey) error {
	logger := log.FromContext(ctx)

	logger.Info("upserting certificate")

	clusterDomain, err := r.detectClusterDomain(ctx, valkey)
	if err != nil {
		logger.Error(err, "failed to detect cluster domain")
		return err
	}
	logger.Info("using cluster domain " + clusterDomain)
	issuer := valkey.Spec.CertIssuer
	issuerType := valkey.Spec.CertIssuerType
	cert := &certv1.Certificate{
		ObjectMeta: metav1.ObjectMeta{
			Name:      valkey.Name,
			Namespace: valkey.Namespace,
			Labels:    labels(valkey),
		},
		Spec: certv1.CertificateSpec{
			CommonName: valkey.Name + "." + valkey.Namespace + ".svc",
			SecretName: valkey.Name + "-tls",
			IssuerRef: cmetav1.ObjectReference{
				Name: issuer,
				Kind: issuerType,
			},
			DNSNames: []string{
				"localhost",
				valkey.Name,
				valkey.Name + "." + valkey.Namespace + ".svc",
				valkey.Name + "." + valkey.Namespace + ".svc." + clusterDomain,
				valkey.Name + "-headless",
				valkey.Name + "-headless." + valkey.Namespace + ".svc",
				valkey.Name + "-headless." + valkey.Namespace + ".svc." + clusterDomain,
				"*." + valkey.Name + "-headless." + valkey.Namespace + ".svc",
				"*." + valkey.Name + "-headless." + valkey.Namespace + ".svc." + clusterDomain,
			},
			IPAddresses: []string{
				"127.0.0.1",
			},
		},
	}

	if err := controllerutil.SetControllerReference(valkey, cert, r.Scheme); err != nil {
		return err
	}
	err = r.Get(ctx, types.NamespacedName{Namespace: valkey.Namespace, Name: valkey.Name}, cert)
	if err != nil && errors.IsNotFound(err) {
		if err := r.Create(ctx, cert); err != nil {
			logger.Error(err, "failed to create certificate")
			return err
		}
		r.Recorder.Event(valkey, "Normal", "Created",
			fmt.Sprintf("Certificate %s/%s is created", valkey.Namespace, valkey.Name))
	} else if err != nil {
		logger.Error(err, "failed to fetch certificate")
		return err
	} else if err == nil && false { // detect changes
		if err := r.Update(ctx, cert); err != nil {
			logger.Error(err, "failed to update certificate")
			return err
		}
	}

	return nil
}

func (r *ValkeyReconciler) upsertSecret(ctx context.Context, valkey *hyperv1.Valkey, once bool) (string, error) {
	logger := log.FromContext(ctx)

	logger.Info("upserting secret", "valkey", valkey.Name, "namespace", valkey.Namespace)
	rs, err := randString(16)
	if err != nil {
		return "", err
	}

	secret := &corev1.Secret{
		ObjectMeta: metav1.ObjectMeta{
			Name:      valkey.Name,
			Namespace: valkey.Namespace,
			Labels:    labels(valkey),
		},
		Data: map[string][]byte{
			"password": []byte(rs),
		},
	}
	if err := controllerutil.SetControllerReference(valkey, secret, r.Scheme); err != nil {
		return "", err
	}
	err = r.Get(ctx, types.NamespacedName{Namespace: valkey.Namespace, Name: valkey.Name}, secret)
	if err != nil && errors.IsNotFound(err) {
		if err := r.Create(ctx, secret); err != nil {
			logger.Error(err, "failed to update secret", "valkey", valkey.Name, "namespace", valkey.Namespace)
			return "", err
		}
		r.Recorder.Event(valkey, "Normal", "Created",
			fmt.Sprintf("Secret %s/%s is created", valkey.Namespace, valkey.Name))
	} else if err == nil && !once {
		if err := r.Update(ctx, secret); err != nil {
			logger.Error(err, "failed to create secret", "valkey", valkey.Name, "namespace", valkey.Namespace)
			return "", err
		}
	} else if err != nil {
		logger.Error(err, "failed fetching secret", "valkey", valkey.Name, "namespace", valkey.Namespace)
		return "", err
	}
	return string(secret.Data["password"]), nil
}

func (r *ValkeyReconciler) upsertServiceAccount(ctx context.Context, valkey *hyperv1.Valkey) error {
	logger := log.FromContext(ctx)

	logger.Info("upserting service account", "valkey", valkey.Name, "namespace", valkey.Namespace)
	sa := &corev1.ServiceAccount{
		ObjectMeta: metav1.ObjectMeta{
			Name:      valkey.Name,
			Namespace: valkey.Namespace,
			Labels:    labels(valkey),
		},
	}
	if err := controllerutil.SetControllerReference(valkey, sa, r.Scheme); err != nil {
		return err
	}
	if err := r.Create(ctx, sa); err != nil {
		if errors.IsAlreadyExists(err) {
			if err := r.Update(ctx, sa); err != nil {
				logger.Error(err, "failed to update service account", "valkey", valkey.Name, "namespace", valkey.Namespace)
				return err
			}
		} else {
			logger.Error(err, "failed to create service account", "valkey", valkey.Name, "namespace", valkey.Namespace)
			return err
		}
	} else {
		r.Recorder.Event(valkey, "Normal", "Created",
			fmt.Sprintf("ServiceAccount %s/%s is created", valkey.Namespace, valkey.Name))
	}
	return nil
}

func removePort(addr string) string {
	if strings.Contains(addr, ":") {
		return strings.Split(addr, ":")[0]
	}
	return addr
}

func (r *ValkeyReconciler) balanceNodes(ctx context.Context, valkey *hyperv1.Valkey) error { // nolint: gocyclo
	logger := log.FromContext(ctx)

	password, err := r.upsertSecret(ctx, valkey, true)
	if err != nil {
		return err
	}

	// connect to the first node!
	opt := valkeyClient.ClientOption{
		InitAddress: []string{valkey.Name + "-0." + valkey.Name + "-headless." + valkey.Namespace + ".svc:6379"},
		Password:    password,
	}
	if valkey.Spec.TLS {
		ca, err := r.getCACertificate(ctx, valkey)
		if err != nil {
			logger.Error(err, "failed to get ca certificate")
			return err
		}
		if ca == "" {
			return fmt.Errorf("ca certificate not ready")
		}
		certpool, err := x509.SystemCertPool()
		if err != nil {
			logger.Error(err, "failed to get system cert pool")
			return err
		}
		certpool.AppendCertsFromPEM([]byte(ca))
		opt.TLSConfig = &tls.Config{
			MinVersion: tls.VersionTLS12,
			RootCAs:    certpool,
		}
	}
	vClient, err := valkeyClient.NewClient(opt)
	if err != nil {
		logger.Error(err, "failed to create valkey client", "valkey", valkey.Name, "namespace", valkey.Namespace)
		return err
	}
	defer vClient.Close()
	if err := vClient.Do(ctx, vClient.B().Ping().Build()).Error(); err != nil {
		logger.Error(err, "failed to ping valkey", "valkey", valkey.Name, "namespace", valkey.Namespace)
		return err
	}

	logger.Info("balancing nodes", "valkey", valkey.Name, "namespace", valkey.Namespace)
	nodes, err := vClient.Do(ctx, vClient.B().ClusterNodes().Build()).ToString()
	if err != nil {
		logger.Error(err, "failed to get nodes", "valkey", valkey.Name, "namespace", valkey.Namespace)
		return err
	}
	ids := map[string]string{}
	for _, node := range strings.Split(nodes, "\n") {
		if node == "" {
			continue
		}
		line := strings.Split(node, " ")
		id := strings.ReplaceAll(line[0], "txt:", "")
		addr := removePort(line[1])
		/*
			addrs, err := net.LookupAddr(addr)
			if err != nil {
				logger.Error(err, "failed to lookup addr", "valkey", valkey.Name, "namespace", valkey.Namespace, "addr", addr)
				continue
			}
			ip := strings.Split(addrs[0], ".")[0]
		*/
		//namespace := strings.Split(addrs[0], ".")[1]
		ids[addr] = id
	}
	pods := map[string]string{}
	var tries int
	for {
		if len(pods) != int(valkey.Spec.Nodes) {
			pods, err = r.getPodIps(ctx, valkey)
			if err != nil {
				logger.Error(err, "failed to get pod ips", "valkey", valkey.Name, "namespace", valkey.Namespace)
				return err
			}
			time.Sleep(time.Second * 2)
			tries++
			if tries > 15 {
				err := fmt.Errorf("timeout waiting for pods")
				logger.Error(err, "failed to get pod ips")
				return err
			}
		} else {
			break
		}
	}

	myid, err := vClient.Do(ctx, vClient.B().ClusterMyid().Build()).ToString()
	if err != nil {
		logger.Error(err, "failed to get myid")
		return err
	}
	for ipId, id := range ids {
		found := false
		for ipPod := range pods {
			if ipId == ipPod {
				found = true
				break
			}
		}
		if !found {
			if myid == id {
				continue
			}
			if err := vClient.Do(ctx, vClient.B().ClusterForget().NodeId(id).Build()).Error(); err != nil {
				logger.Error(err, "failed to forget node "+ipId+"/"+id)
				return err
			}
			r.Recorder.Event(valkey, "Normal", "Updated", fmt.Sprintf("Node %s removed from %s/%s", ipId, valkey.Namespace, valkey.Name))
		}
	}
	for ipPod, pod := range pods {
		found := false
		for ipId := range ids {
			if ipPod == ipId {
				found = true
				break
			}
		}
		if !found {
			var dial int
			for {
				network, err := net.Dial("tcp", ipPod+":6379")
				if err != nil {
					if err := network.Close(); err != nil {
						logger.Error(err, "failed to close network", "valkey", valkey.Name, "namespace", valkey.Namespace)
					}
					time.Sleep(time.Second * 2)
					dial++
					if dial > 60 {
						logger.Error(err, "failed to dial", "valkey", valkey.Name, "namespace", valkey.Namespace)
						break
					}
					continue
				}
				if network != nil {
					if err := network.Close(); err != nil {
						logger.Error(err, "failed to close network", "valkey", valkey.Name, "namespace", valkey.Namespace)
					}
				} else {
					time.Sleep(time.Second * 2)
					dial++
					if dial > 60 {
						logger.Error(err, "failed to dial", "valkey", valkey.Name, "namespace", valkey.Namespace)
						break
					}
					continue
				}
				break
			}
			if dial > 60 {
				logger.Error(err, "failed to dial", "valkey", valkey.Name, "namespace", valkey.Namespace)
				continue
			}
			res, err := vClient.Do(ctx, vClient.B().ClusterMeet().Ip(ipPod).Port(6379).Build()).ToString()
			logger.Info("meeting node "+res, "valkey", valkey.Name, "namespace", valkey.Namespace, "node", pod)
			if err != nil {
				logger.Error(err, "failed to meet node", "valkey", valkey.Name, "namespace", valkey.Namespace, "node", pod)
				return err
			}
			r.Recorder.Event(valkey, "Normal", "Updated", fmt.Sprintf("Node %s added to %s/%s", pod, valkey.Namespace, valkey.Name))
		}
	}

	return nil
}

func (r *ValkeyReconciler) getPodIps(ctx context.Context, valkey *hyperv1.Valkey) (map[string]string, error) {
	logger := log.FromContext(ctx)

	pods := &corev1.PodList{}
	if err := r.List(ctx, pods, client.InNamespace(valkey.Namespace), client.MatchingLabels(labels(valkey))); err != nil {
		logger.Error(err, "failed to list pods", "valkey", valkey.Name, "namespace", valkey.Namespace)
		return nil, err
	}
	ret := map[string]string{}
	for _, pod := range pods.Items {
		ret[pod.Status.PodIP] = pod.Name
	}
	return ret, nil
}

func (r *ValkeyReconciler) getCertManagerIp(ctx context.Context) (string, error) {
	logger := log.FromContext(ctx)
	pods := &corev1.PodList{}
	l := map[string]string{
		"app.kubernetes.io/component": "controller",
	}
	if err := r.List(ctx, pods, client.InNamespace("cert-manager"), client.MatchingLabels(l)); err != nil {
		logger.Error(err, "failed to list coredns pods")
		return "", err
	}
	for _, pod := range pods.Items {
		return pod.Status.PodIP, nil
	}
	return "", nil
}

func (r *ValkeyReconciler) detectClusterDomain(ctx context.Context, valkey *hyperv1.Valkey) (string, error) {
	logger := log.FromContext(ctx)

	logger.Info("detecting cluster domain")
	clusterDomain := os.Getenv("CLUSTER_DOMAIN")
	if clusterDomain == "" {
		clusterDomain = "cluster.local"
	}
	ip, err := r.getCertManagerIp(ctx)
	if err != nil {
		return "", err
	}

	if ip != "" {
		addrs, err := net.LookupAddr(ip)
		if err != nil {
			logger.Error(err, "failed to lookup addr", "ip", ip)
		} else {
			logger.Info("detected addrs", "addrs", addrs)
			clusterDomain = addrs[0]
			clusterDomain = clusterDomain[strings.Index(clusterDomain, ".svc.")+5:]
			clusterDomain = strings.TrimSuffix(clusterDomain, ".")
			logger.Info("detected cluster domain", "clusterDomain", clusterDomain)
		}
	}
	valkey.Spec.ClusterDomain = clusterDomain
	if err := r.Update(ctx, valkey); err != nil {
		logger.Error(err, "failed to update valkey")
		return "", err
	}
	return clusterDomain, nil
}

/*
func (r *ValkeyReconciler) getPodIp(ctx context.Context, name, namespace string) (string, error) {
	logger := log.FromContext(ctx)

	pod := &corev1.Pod{
		ObjectMeta: metav1.ObjectMeta{
			Name:      name,
			Namespace: namespace,
		},
	}
	if err := r.waitForPod(ctx, name, namespace); err != nil {
		return "", err
	}

	if err := r.Get(ctx, types.NamespacedName{Namespace: namespace, Name: name}, pod); err != nil {
		logger.Error(err, "failed fetching pod", "name", name, "namespace", namespace)
		return "", err
	}
	return pod.Status.PodIP, nil
}

func (r *ValkeyReconciler) waitForPod(ctx context.Context, name, namespace string) error {
	logger := log.FromContext(ctx)

	pod := &corev1.Pod{
		ObjectMeta: metav1.ObjectMeta{
			Name:      name,
			Namespace: namespace,
		},
	}
	var tries int
	for {
		if err := r.Get(ctx, types.NamespacedName{Namespace: namespace, Name: name}, pod); err != nil {
			logger.Error(err, "failed fetching pod", "name", name, "namespace", namespace)
			continue
		}
		if pod.Status.Phase == corev1.PodRunning {
			break
		}
		time.Sleep(time.Second * 3)
		tries++
		if tries > 15 {
			return fmt.Errorf("pod %s/%s is not running", namespace, name)
		}
	}
	return nil
}
*/

func getNodeNames(valkey *hyperv1.Valkey) string {
	var nodes []string
	for i := 0; i < int(valkey.Spec.Nodes)*(int(valkey.Spec.Replicas)+1); i++ {
		nodes = append(nodes, valkey.Name+"-"+fmt.Sprint(i)+"."+valkey.Name+"-headless")
	}
	return strings.Join(nodes, " ")
}

func (r *ValkeyReconciler) upsertPodDisruptionBudget(ctx context.Context, valkey *hyperv1.Valkey) error {
	logger := log.FromContext(ctx)

	logger.Info("upserting pod disruption budget", "valkey", valkey.Name, "namespace", valkey.Namespace)
	pdb := &policyv1.PodDisruptionBudget{
		ObjectMeta: metav1.ObjectMeta{
			Name:      valkey.Name,
			Namespace: valkey.Namespace,
			Labels:    labels(valkey),
		},
		Spec: policyv1.PodDisruptionBudgetSpec{
			MaxUnavailable: func(i intstr.IntOrString) *intstr.IntOrString { return &i }(intstr.FromInt(1)),
			Selector: &metav1.LabelSelector{
				MatchLabels: labels(valkey),
			},
		},
	}
	if err := controllerutil.SetControllerReference(valkey, pdb, r.Scheme); err != nil {
		return err
	}
	err := r.Get(ctx, types.NamespacedName{Namespace: valkey.Namespace, Name: valkey.Name}, pdb)
	if err != nil && errors.IsNotFound(err) {
		if err := r.Create(ctx, pdb); err != nil {
			logger.Error(err, "failed to create pod disruption budget", "valkey", valkey.Name, "namespace", valkey.Namespace)
			return err
		}
		r.Recorder.Event(valkey, "Normal", "Created",
			fmt.Sprintf("PodDisruptionBudget %s/%s is created", valkey.Namespace, valkey.Name))
	} else if err != nil {
		logger.Error(err, "failed to fetch pod disruption budget", "valkey", valkey.Name, "namespace", valkey.Namespace)
		return err
	} else if err == nil && pdb.Spec.MaxUnavailable.IntVal != int32(1) {
		pdb.Spec.MaxUnavailable = func(i intstr.IntOrString) *intstr.IntOrString { return &i }(intstr.FromInt(1))
		if err := r.Update(ctx, pdb); err != nil {
			logger.Error(err, "failed to update pod disruption budget", "valkey", valkey.Name, "namespace", valkey.Namespace)
			return err
		}
	}
	return nil
}

func (r *ValkeyReconciler) exporter(valkey *hyperv1.Valkey) corev1.Container {
	image := r.GlobalConfig.ExporterImage
	if valkey.Spec.ExporterImage != "" {
		image = valkey.Spec.ExporterImage
	}

	container := corev1.Container{
		Name:            Metrics,
		Image:           image,
		ImagePullPolicy: "IfNotPresent",
		Ports: []corev1.ContainerPort{
			{
				Name:          "valkey-metrics",
				ContainerPort: 9121,
			},
		},
		Env: []corev1.EnvVar{
			{
				Name:  "VALKEY_ADDR",
				Value: "valkey://127.0.0.1:6379",
			},
			{
				Name: "VALKEY_PASSWORD",
				ValueFrom: &corev1.EnvVarSource{
					SecretKeyRef: &corev1.SecretKeySelector{
						Key: "password",
						LocalObjectReference: corev1.LocalObjectReference{
							Name: valkey.Name,
						},
					},
				},
			},
			{
				Name: "REDIS_PASSWORD",
				ValueFrom: &corev1.EnvVarSource{
					SecretKeyRef: &corev1.SecretKeySelector{
						Key: "password",
						LocalObjectReference: corev1.LocalObjectReference{
							Name: valkey.Name,
						},
					},
				},
			},
			{
				Name:  "VALKEY_EXPORTER_WEB_LISTEN_ADDRESS",
				Value: ":9121",
			},
			{
				Name:  "VALKY_ALIAS",
				Value: valkey.Name,
			},
			{
				Name:  "BITNAMI_DEBUG",
				Value: "false",
			},
		},
		Command: []string{
			"/bin/bash",
			"-c",
			"redis_exporter", // this seems liable to change
		},
		Resources: getExporterResourceRequirements(),
		SecurityContext: &corev1.SecurityContext{
			AllowPrivilegeEscalation: func(b bool) *bool { return &b }(false),
			Capabilities: &corev1.Capabilities{
				Drop: []corev1.Capability{
					"ALL",
				},
			},
			Privileged:             func(b bool) *bool { return &b }(false),
			ReadOnlyRootFilesystem: func(b bool) *bool { return &b }(true),
			RunAsNonRoot:           func(b bool) *bool { return &b }(true),
			RunAsUser:              func(i int64) *int64 { return &i }(1001),
			RunAsGroup:             func(i int64) *int64 { return &i }(1001),
			SELinuxOptions:         &corev1.SELinuxOptions{},
			SeccompProfile: &corev1.SeccompProfile{
				Type: "RuntimeDefault",
			},
		},
	}
	if valkey.Spec.TLS {
		container.VolumeMounts = append(container.VolumeMounts, corev1.VolumeMount{
			Name:      "valkey-tls",
			MountPath: "/etc/valkey/certs",
		})

		tlsExporterEnv := []corev1.EnvVar{
			{
				Name:  "REDIS_ADDR",
				Value: "rediss://localhost:6379",
			},
			{
				Name:  "REDIS_EXPORTER_SKIP_TLS_VERIFICATION",
				Value: "true",
			},
			/*
				{
					Name:  "REDIS_EXPORTER_TLS_CLIENT_KEY_FILE",
					Value: "/etc/valkey/certs/tls.key",
				},
				{
					Name:  "REDIS_EXPORTER_TLS_CLIENT_CERT_FILE",
					Value: "/etc/valkey/certs/tls.crt",
				},
				{
					Name:  "REDIS_EXPORTER_TLS_CA_FILE",
					Value: "/etc/valkey/certs/ca.crt",
				},*/
		}
		container.Env = append(container.Env, tlsExporterEnv...)
	}
	return container
}

func generatePVC(valkey *hyperv1.Valkey) corev1.PersistentVolumeClaim {
	pv := corev1.PersistentVolumeClaim{
		ObjectMeta: metav1.ObjectMeta{
			Name:   "valkey-data",
			Labels: labels(valkey),
		},
		Spec: corev1.PersistentVolumeClaimSpec{
			AccessModes: []corev1.PersistentVolumeAccessMode{
				"ReadWriteOnce",
			},
			Resources: corev1.VolumeResourceRequirements{
				Requests: corev1.ResourceList{
					"storage": func(s string) resource.Quantity { return resource.MustParse(s) }("8Gi"),
				},
			},
		},
	}
	if valkey.Spec.Storage != nil {
		pv = *valkey.Spec.Storage
		pv.ObjectMeta.Name = "valkey-data"
		for k, v := range labels(valkey) {
			pv.ObjectMeta.Labels[k] = v
		}
	}
	return pv
}
func getResourceRequirements(valkey *hyperv1.Valkey) corev1.ResourceRequirements {
	if valkey.Spec.Resources != nil {
		return *valkey.Spec.Resources
	}

	// Default resource requirements if not specified in the CR
	return corev1.ResourceRequirements{
		Requests: corev1.ResourceList{
			corev1.ResourceCPU:              resource.MustParse("100m"),
			corev1.ResourceEphemeralStorage: resource.MustParse("50Mi"),
			corev1.ResourceMemory:           resource.MustParse("128Mi"),
		},
		Limits: corev1.ResourceList{
			corev1.ResourceCPU:              resource.MustParse("150m"),
			corev1.ResourceEphemeralStorage: resource.MustParse("2Gi"),
			corev1.ResourceMemory:           resource.MustParse("192Mi"),
		},
	}
}

func getExporterResourceRequirements() corev1.ResourceRequirements {
	return corev1.ResourceRequirements{
		Requests: corev1.ResourceList{
			corev1.ResourceCPU:              resource.MustParse("50m"),
			corev1.ResourceEphemeralStorage: resource.MustParse("50Mi"),
			corev1.ResourceMemory:           resource.MustParse("64Mi"),
		},
		Limits: corev1.ResourceList{
			corev1.ResourceCPU:              resource.MustParse("100m"),
			corev1.ResourceEphemeralStorage: resource.MustParse("2Gi"),
			corev1.ResourceMemory:           resource.MustParse("128Mi"),
		},
	}
}

func getInitContainerResourceRequirements() corev1.ResourceRequirements {
	return corev1.ResourceRequirements{
		Requests: corev1.ResourceList{
			corev1.ResourceCPU:    resource.MustParse("50m"),
			corev1.ResourceMemory: resource.MustParse("64Mi"),
		},
		Limits: corev1.ResourceList{
			corev1.ResourceCPU:    resource.MustParse("100m"),
			corev1.ResourceMemory: resource.MustParse("128Mi"),
		},
	}
}
func createCluster(valkey *hyperv1.Valkey) string {
	create := "no"
	if valkey.Spec.Nodes > 1 {
		create = "yes"
	}
	return create
}
func (r *ValkeyReconciler) upsertStatefulSet(ctx context.Context, valkey *hyperv1.Valkey) error {
	logger := log.FromContext(ctx)

	logger.Info("upserting statefulset", "valkey", valkey.Name, "namespace", valkey.Namespace)
	tls := "no"
	endpointType := "ip"
	if valkey.Spec.TLS {
		tls = "yes"
		endpointType = "hostname"
	}
	image := r.GlobalConfig.ValkeyImage
	if valkey.Spec.Image != "" {
		image = valkey.Spec.Image
	}
	sts := &appsv1.StatefulSet{
		ObjectMeta: metav1.ObjectMeta{
			Name:      valkey.Name,
			Namespace: valkey.Namespace,
			Labels:    labels(valkey),
		},
		Spec: appsv1.StatefulSetSpec{
			Replicas: func(i int32) *int32 { return &i }(valkey.Spec.Nodes * (valkey.Spec.Replicas + 1)),
			Selector: &metav1.LabelSelector{
				MatchLabels: labels(valkey),
			},
			ServiceName:         valkey.Name + "-headless",
			PodManagementPolicy: appsv1.ParallelPodManagement,
			VolumeClaimTemplates: []corev1.PersistentVolumeClaim{
				generatePVC(valkey),
			},
			Template: corev1.PodTemplateSpec{
				ObjectMeta: metav1.ObjectMeta{
					Labels: labels(valkey),
				},
				Spec: corev1.PodSpec{
					ServiceAccountName: valkey.Name,
					EnableServiceLinks: func(b bool) *bool { return &b }(false),
					HostNetwork:        false,
					SecurityContext: &corev1.PodSecurityContext{
						FSGroup:             func(i int64) *int64 { return &i }(1001),
						FSGroupChangePolicy: func(s corev1.PodFSGroupChangePolicy) *corev1.PodFSGroupChangePolicy { return &s }(corev1.FSGroupChangeAlways),
						SupplementalGroups:  []int64{},
						Sysctls:             []corev1.Sysctl{},
					},
					AutomountServiceAccountToken: func(b bool) *bool { return &b }(false),
					Affinity: &corev1.Affinity{
						PodAntiAffinity: &corev1.PodAntiAffinity{
							PreferredDuringSchedulingIgnoredDuringExecution: []corev1.WeightedPodAffinityTerm{
								{
									Weight: 1,
									PodAffinityTerm: corev1.PodAffinityTerm{
										LabelSelector: &metav1.LabelSelector{
											MatchLabels: labels(valkey),
										},
										TopologyKey: "kubernetes.io/hostname",
									},
								},
							},
						},
					},
					Containers: []corev1.Container{
						{
							Image: image,
							SecurityContext: &corev1.SecurityContext{
								AllowPrivilegeEscalation: func(b bool) *bool { return &b }(false),
								Capabilities: &corev1.Capabilities{
									Drop: []corev1.Capability{
										"ALL",
									},
								},
								Privileged:             func(b bool) *bool { return &b }(false),
								ReadOnlyRootFilesystem: func(b bool) *bool { return &b }(true),
								RunAsNonRoot:           func(b bool) *bool { return &b }(true),
								RunAsUser:              func(i int64) *int64 { return &i }(1001),
								RunAsGroup:             func(i int64) *int64 { return &i }(1001),
								SELinuxOptions:         &corev1.SELinuxOptions{},
								SeccompProfile: &corev1.SeccompProfile{
									Type: "RuntimeDefault",
								},
							},
							Name:            "valkey",
							ImagePullPolicy: "IfNotPresent",
							Command: []string{
								"/bin/bash",
								"-c",
							},
							Args: []string{
								fmt.Sprintf(`# Backwards compatibility change
if ! [[ -f /opt/bitnami/valkey/etc/valkey.conf ]]; then
  echo COPYING FILE
  cp  /opt/bitnami/valkey/etc/valkey-default.conf /opt/bitnami/valkey/etc/valkey.conf
fi
pod_index=($(echo "$POD_NAME" | tr "-" "\n"))
pod_index="${pod_index[-1]}"
if [[ "$pod_index" == "0" ]]; then
  export VALKEY_CLUSTER_CREATOR="%s"
  export VALKEY_CLUSTER_REPLICAS="%d"
fi
export VALKEY_CLUSTER_ANNOUNCE_HOSTNAME="${POD_NAME}.%s"
/opt/bitnami/scripts/valkey-cluster/entrypoint.sh /opt/bitnami/scripts/valkey-cluster/run.sh`, createCluster(valkey), valkey.Spec.Replicas, valkey.Name+"-headless."+valkey.Namespace+".svc."+valkey.Spec.ClusterDomain),
							},
							Env: []corev1.EnvVar{
								{
									Name: "POD_NAME",
									ValueFrom: &corev1.EnvVarSource{
										FieldRef: &corev1.ObjectFieldSelector{
											FieldPath: "metadata.name",
										},
									},
								},
								{
									Name:  "VALKEY_NODES",
									Value: getNodeNames(valkey),
								},
								{
									Name: "REDISCLI_AUTH",
									ValueFrom: &corev1.EnvVarSource{
										SecretKeyRef: &corev1.SecretKeySelector{
											Key: "password",
											LocalObjectReference: corev1.LocalObjectReference{
												Name: valkey.Name,
											},
										},
									},
								},
								{
									Name: "VALKEY_PASSWORD",
									ValueFrom: &corev1.EnvVarSource{
										SecretKeyRef: &corev1.SecretKeySelector{
											Key: "password",
											LocalObjectReference: corev1.LocalObjectReference{
												Name: valkey.Name,
											},
										},
									},
								},
								{
									Name:  "VALKEY_CLUSTER_PREFERRED_ENDPOINT_TYPE",
									Value: endpointType,
								},
								{
									Name:  "VALKEY_AOF_ENABLED",
									Value: "yes",
								},
								{
									Name:  "VALKEY_TLS_ENABLED",
									Value: tls,
								},
								{
									Name:  "VALKEY_PORT_NUMBER",
									Value: "6379",
								},
							},
							Ports: []corev1.ContainerPort{
								{
									Name:          "tcp-valkey",
									ContainerPort: 6379,
								},
								{
									Name:          "tcp-valkey-bus",
									ContainerPort: 16379,
								},
							},
							LivenessProbe: &corev1.Probe{
								InitialDelaySeconds: 5,
								PeriodSeconds:       5,
								FailureThreshold:    5,
								TimeoutSeconds:      6,
								SuccessThreshold:    1,
								ProbeHandler: corev1.ProbeHandler{
									Exec: &corev1.ExecAction{
										Command: []string{
											"sh",
											"-c",
											"/scripts/ping_liveness_local.sh 5",
										},
									},
								},
							},
							ReadinessProbe: &corev1.Probe{
								InitialDelaySeconds: 5,
								PeriodSeconds:       5,
								FailureThreshold:    5,
								TimeoutSeconds:      2,
								SuccessThreshold:    1,
								ProbeHandler: corev1.ProbeHandler{
									Exec: &corev1.ExecAction{
										Command: []string{
											"sh",
											"-c",
											"/scripts/ping_readiness_local.sh 1",
										},
									},
								},
							},
							Resources: getResourceRequirements(valkey),
							VolumeMounts: []corev1.VolumeMount{
								{
									Name:      "scripts",
									MountPath: "/scripts",
								},
								{
									Name:      "valkey-data",
									MountPath: "/bitnami/valkey/data",
								},
								{
									Name:      "valkey-conf",
									MountPath: "/opt/bitnami/valkey/etc/valkey-default.conf",
									SubPath:   "valkey-default.conf",
								},
								{
									Name:      "empty-dir",
									MountPath: "/opt/bitnami/valkey/etc/",
									SubPath:   "app-conf-dir",
								},
								{
									Name:      "empty-dir",
									MountPath: "/opt/bitnami/valkey/tmp",
									SubPath:   "app-tmp-dir",
								},
								{
									Name:      "empty-dir",
									MountPath: "/opt/bitnami/valkey/logs",
									SubPath:   "app-logs-dir",
								},
								{
									Name:      "empty-dir",
									MountPath: "/tmp",
									SubPath:   "tmp-dir",
								},
							},
						},
					},
					Volumes: []corev1.Volume{
						{
							Name: "scripts",
							VolumeSource: corev1.VolumeSource{
								ConfigMap: &corev1.ConfigMapVolumeSource{
									LocalObjectReference: corev1.LocalObjectReference{
										Name: valkey.Name,
									},
									DefaultMode: func(i int32) *int32 { return &i }(0755),
								},
							},
						},
						{
							Name: "valkey-conf",
							VolumeSource: corev1.VolumeSource{
								ConfigMap: &corev1.ConfigMapVolumeSource{
									LocalObjectReference: corev1.LocalObjectReference{
										Name: valkey.Name,
									},
								},
							},
						},
						{
							Name: "empty-dir",
							VolumeSource: corev1.VolumeSource{
								EmptyDir: &corev1.EmptyDirVolumeSource{},
							},
						},
					},
				},
			},
		},
	}
	if valkey.Spec.VolumePermissions {
		sts.Spec.Template.Spec.InitContainers = []corev1.Container{
			{
				Name:            "volume-permissions",
				Image:           image,
				ImagePullPolicy: "IfNotPresent",
				Command: []string{
					"/bin/chown",
					"-R",
					"1001:1001",
					"/bitnami/valkey/data",
				},
				Resources: getInitContainerResourceRequirements(),
				SecurityContext: &corev1.SecurityContext{
					RunAsUser: func(i int64) *int64 { return &i }(0),
				},
				VolumeMounts: []corev1.VolumeMount{
					{
						Name:      "valkey-data",
						MountPath: "/bitnami/valkey/data",
					},
					{
						Name:      "empty-dir",
						MountPath: "/tmp",
						SubPath:   "tmp-dir",
					},
				},
			},
		}
	}
	if valkey.Spec.TLS {
		tlsEnv := []corev1.EnvVar{
			{
				Name:  "VALKEY_TLS_AUTH_CLIENTS",
				Value: "no",
			},
			{
				Name:  "VALKEY_TLS_PORT_NUMBER",
				Value: "6379",
			},
			{
				Name:  "VALKEY_TLS_CERT_FILE",
				Value: "/etc/valkey/certs/tls.crt",
			},
			{
				Name:  "VALKEY_TLS_KEY_FILE",
				Value: "/etc/valkey/certs/tls.key",
			},
			{
				Name:  "VALKEY_TLS_CA_FILE",
				Value: "/etc/valkey/certs/ca.crt",
			},
		}
		sts.Spec.Template.Spec.Containers[0].Env = append(sts.Spec.Template.Spec.Containers[0].Env, tlsEnv...)
		sts.Spec.Template.Spec.Containers[0].VolumeMounts = append(sts.Spec.Template.Spec.Containers[0].VolumeMounts, corev1.VolumeMount{
			Name:      "valkey-tls",
			MountPath: "/etc/valkey/certs",
		})
		sts.Spec.Template.Spec.Volumes = append(sts.Spec.Template.Spec.Volumes, corev1.Volume{
			Name: "valkey-tls",
			VolumeSource: corev1.VolumeSource{
				Secret: &corev1.SecretVolumeSource{
					SecretName: valkey.Name + "-tls",
				},
			},
		})
	}
	if valkey.Spec.Prometheus {
		sts.Spec.Template.Spec.Containers = append(sts.Spec.Template.Spec.Containers, r.exporter(valkey))
	}
	if err := controllerutil.SetControllerReference(valkey, sts, r.Scheme); err != nil {
		return err
	}

	err := r.Get(ctx, types.NamespacedName{Namespace: valkey.Namespace, Name: valkey.Name}, sts)
	if err != nil && errors.IsNotFound(err) {
		if err := r.Create(ctx, sts); err != nil {
			logger.Error(err, "failed to update statefulset", "valkey", valkey.Name, "namespace", valkey.Namespace)
			return err
		}
		r.Recorder.Event(valkey, "Normal", "Created",
			fmt.Sprintf("StatefulSet %s/%s is created", valkey.Namespace, valkey.Name))
	} else if err != nil {
		logger.Error(err, "failed fetching statefulset", "valkey", valkey.Name, "namespace", valkey.Namespace)
		return err
	}

	if *sts.Spec.Replicas != valkey.Spec.Nodes {
<<<<<<< HEAD
		sts.Spec.Replicas = &valkey.Spec.Nodes * (&valkey.Spec.Replicas + 1)
=======
		replicas := valkey.Spec.Nodes * (valkey.Spec.Replicas + 1)
		sts.Spec.Replicas = &replicas
>>>>>>> 4aee7f09
		sts.Spec.Template.Spec.Containers[0].Env[1].Value = getNodeNames(valkey)
		if err := r.Update(ctx, sts); err != nil {
			logger.Error(err, "failed to update statefulset", "valkey", valkey.Name, "namespace", valkey.Namespace)
			return err
		}
		r.Recorder.Event(valkey, "Normal", "Updated", fmt.Sprintf("StatefulSet %s/%s is updated (replicas)", valkey.Namespace, valkey.Name))
	}
	if valkey.Spec.Prometheus && len(sts.Spec.Template.Spec.Containers) == 1 {
		sts.Spec.Template.Spec.Containers = append(sts.Spec.Template.Spec.Containers, r.exporter(valkey))
		if err := r.Update(ctx, sts); err != nil {
			logger.Error(err, "failed to update statefulset", "valkey", valkey.Name, "namespace", valkey.Namespace)
			return err
		}
		r.Recorder.Event(valkey, "Normal", "Updated", fmt.Sprintf("StatefulSet %s/%s is updated (exporter)", valkey.Namespace, valkey.Name))
	}
	if sts.Spec.Template.Spec.Containers[0].Image != image {
		sts.Spec.Template.Spec.Containers[0].Image = image
		if valkey.Spec.VolumePermissions {
			sts.Spec.Template.Spec.InitContainers[0].Image = image
		}
		if err := r.Update(ctx, sts); err != nil {
			logger.Error(err, "failed to update statefulset image", "valkey", valkey.Name, "namespace", valkey.Namespace)
			return err
		}
		r.Recorder.Event(valkey, "Normal", "Updated", fmt.Sprintf("StatefulSet %s/%s is updated (image)", valkey.Namespace, valkey.Name))
	}
	exporterImage := r.GlobalConfig.ExporterImage
	if valkey.Spec.ExporterImage != "" {
		exporterImage = valkey.Spec.ExporterImage
	}
	if valkey.Spec.Prometheus && sts.Spec.Template.Spec.Containers[1].Image != exporterImage {
		sts.Spec.Template.Spec.Containers[1].Image = exporterImage
		if err := r.Update(ctx, sts); err != nil {
			logger.Error(err, "failed to update statefulset exporter image", "valkey", valkey.Name, "namespace", valkey.Namespace)
			return err
		}
		r.Recorder.Event(valkey, "Normal", "Updated", fmt.Sprintf("StatefulSet %s/%s is updated (exporter image)", valkey.Namespace, valkey.Name))
	}

	return nil
}

// SetupWithManager sets up the controller with the Manager.
func (r *ValkeyReconciler) SetupWithManager(mgr ctrl.Manager) error {
	return ctrl.NewControllerManagedBy(mgr).
		For(&hyperv1.Valkey{}).
		Complete(r)
}<|MERGE_RESOLUTION|>--- conflicted
+++ resolved
@@ -1543,12 +1543,8 @@
 	}
 
 	if *sts.Spec.Replicas != valkey.Spec.Nodes {
-<<<<<<< HEAD
-		sts.Spec.Replicas = &valkey.Spec.Nodes * (&valkey.Spec.Replicas + 1)
-=======
 		replicas := valkey.Spec.Nodes * (valkey.Spec.Replicas + 1)
 		sts.Spec.Replicas = &replicas
->>>>>>> 4aee7f09
 		sts.Spec.Template.Spec.Containers[0].Env[1].Value = getNodeNames(valkey)
 		if err := r.Update(ctx, sts); err != nil {
 			logger.Error(err, "failed to update statefulset", "valkey", valkey.Name, "namespace", valkey.Namespace)
