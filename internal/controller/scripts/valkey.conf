# Valkey configuration file example.
#
# Note that in order to read the configuration file, Valkey must be
# started with the file path as first argument:
#
# ./valkey-server /path/to/valkey.conf

# Note on units: when memory size is needed, it is possible to specify
# it in the usual form of 1k 5GB 4M and so forth:
#
# 1k => 1000 bytes
# 1kb => 1024 bytes
# 1m => 1000000 bytes
# 1mb => 1024*1024 bytes
# 1g => 1000000000 bytes
# 1gb => 1024*1024*1024 bytes
#
# units are case insensitive so 1GB 1Gb 1gB are all the same.

################################## INCLUDES ###################################

# Include one or more other config files here.  This is useful if you
# have a standard template that goes to all Valkey servers but also need
# to customize a few per-server settings.  Include files can include
# other files, so use this wisely.
#
# Note that option "include" won't be rewritten by command "CONFIG REWRITE"
# from admin or Valkey Sentinel. Since Valkey always uses the last processed
# line as value of a configuration directive, you'd better put includes
# at the beginning of this file to avoid overwriting config change at runtime.
#
# If instead you are interested in using includes to override configuration
# options, it is better to use include as the last line.
#
# Included paths may contain wildcards. All files matching the wildcards will
# be included in alphabetical order.
# Note that if an include path contains a wildcards but no files match it when
# the server is started, the include statement will be ignored and no error will
# be emitted.  It is safe, therefore, to include wildcard files from empty
# directories.
#
# include /path/to/local.conf
# include /path/to/other.conf
# include /path/to/fragments/*.conf
#

################################## MODULES #####################################

# Load modules at startup. If the server is not able to load modules
# it will abort. It is possible to use multiple loadmodule directives.
#
# loadmodule /path/to/my_module.so
# loadmodule /path/to/other_module.so

################################## NETWORK #####################################

# By default, if no "bind" configuration directive is specified, Valkey listens
# for connections from all available network interfaces on the host machine.
# It is possible to listen to just one or multiple selected interfaces using
# the "bind" configuration directive, followed by one or more IP addresses.
# Each address can be prefixed by "-", which means that valkey will not fail to
# start if the address is not available. Being not available only refers to
# addresses that does not correspond to any network interface. Addresses that
# are already in use will always fail, and unsupported protocols will always BE
# silently skipped.
#
# Examples:
#
# bind 192.168.1.100 10.0.0.1     # listens on two specific IPv4 addresses
# bind 127.0.0.1 ::1              # listens on loopback IPv4 and IPv6
# bind * -::*                     # like the default, all available interfaces
#
# ~~~ WARNING ~~~ If the computer running Valkey is directly exposed to the
# internet, binding to all the interfaces is dangerous and will expose the
# instance to everybody on the internet. So by default we uncomment the
# following bind directive, that will force Valkey to listen only on the
# IPv4 and IPv6 (if available) loopback interface addresses (this means Valkey
# will only be able to accept client connections from the same host that it is
# running on).
#
# IF YOU ARE SURE YOU WANT YOUR INSTANCE TO LISTEN TO ALL THE INTERFACES
# COMMENT OUT THE FOLLOWING LINE.
#
# You will also need to set a password unless you explicitly disable protected
# mode.
# ~~~~~~~~~~~~~~~~~~~~~~~~~~~~~~~~~~~~~~~~~~~~~~~~~~~~~~~~~~~~~~~~~~~~~~~~
#bind 127.0.0.1 -::1
bind * -::*

# By default, outgoing connections (from replica to master, from Sentinel to
# instances, cluster bus, etc.) are not bound to a specific local address. In
# most cases, this means the operating system will handle that based on routing
# and the interface through which the connection goes out.
#
# Using bind-source-addr it is possible to configure a specific address to bind
# to, which may also affect how the connection gets routed.
#
# Example:
#
# bind-source-addr 10.0.0.1

# Protected mode is a layer of security protection, in order to avoid that
# Valkey instances left open on the internet are accessed and exploited.
#
# When protected mode is on and the default user has no password, the server
# only accepts local connections from the IPv4 address (127.0.0.1), IPv6 address
# (::1) or Unix domain sockets.
#
# By default protected mode is enabled. You should disable it only if
# you are sure you want clients from other hosts to connect to Valkey
# even if no authentication is configured.
protected-mode yes

# Valkey uses default hardened security configuration directives to reduce the
# attack surface on innocent users. Therefore, several sensitive configuration
# directives are immutable, and some potentially-dangerous commands are blocked.
#
# Configuration directives that control files that Valkey writes to (e.g., 'dir'
# and 'dbfilename') and that aren't usually modified during runtime
# are protected by making them immutable.
#
# Commands that can increase the attack surface of Valkey and that aren't usually
# called by users are blocked by default.
#
# These can be exposed to either all connections or just local ones by setting
# each of the configs listed below to either of these values:
#
# no    - Block for any connection (remain immutable)
# yes   - Allow for any connection (no protection)
# local - Allow only for local connections. Ones originating from the
#         IPv4 address (127.0.0.1), IPv6 address (::1) or Unix domain sockets.
#
# enable-protected-configs no
# enable-debug-command no
# enable-module-command no

# Accept connections on the specified port, default is 6379 (IANA #815344).
# If port 0 is specified Valkey will not listen on a TCP socket.
#port 6379

# TCP listen() backlog.
#
# In high requests-per-second environments you need a high backlog in order
# to avoid slow clients connection issues. Note that the Linux kernel
# will silently truncate it to the value of /proc/sys/net/core/somaxconn so
# make sure to raise both the value of somaxconn and tcp_max_syn_backlog
# in order to get the desired effect.
tcp-backlog 511

# Unix socket.
#
# Specify the path for the Unix socket that will be used to listen for
# incoming connections. There is no default, so Valkey will not listen
# on a unix socket when not specified.
#
# unixsocket /run/valkey.sock
# unixsocketperm 700

# Close the connection after a client is idle for N seconds (0 to disable)
timeout 0

# TCP keepalive.
#
# If non-zero, use SO_KEEPALIVE to send TCP ACKs to clients in absence
# of communication. This is useful for two reasons:
#
# 1) Detect dead peers.
# 2) Force network equipment in the middle to consider the connection to be
#    alive.
#
# On Linux, the specified value (in seconds) is the period used to send ACKs.
# Note that to close the connection the double of the time is needed.
# On other kernels the period depends on the kernel configuration.
#
# A reasonable value for this option is 300 seconds
tcp-keepalive 300

# Apply OS-specific mechanism to mark the listening socket with the specified
# ID, to support advanced routing and filtering capabilities.
#
# On Linux, the ID represents a connection mark.
# On FreeBSD, the ID represents a socket cookie ID.
# On OpenBSD, the ID represents a route table ID.
#
# The default value is 0, which implies no marking is required.
# socket-mark-id 0

################################# TLS/SSL #####################################

# By default, TLS/SSL is disabled. To enable it, the "tls-port" configuration
# directive can be used to define TLS-listening ports. To enable TLS on the
# default port, use:
#
{{ if .Spec.TLS }}
port 0
tls-auth-clients no

tls-cluster yes
tls-replication yes
tls-port 6379
tls-cert-file /etc/valkey/certs/tls.crt
tls-key-file /etc/valkey/certs/tls.key
tls-ca-cert-file /etc/valkey/certs/ca.crt
{{ end }}

# Configure a X.509 certificate and private key to use for authenticating the
# server to connected clients, masters or cluster peers.  These files should be
# PEM formatted.
#
#
# If the key file is encrypted using a passphrase, it can be included here
# as well.
#
# tls-key-file-pass secret

# Normally Valkey uses the same certificate for both server functions (accepting
# connections) and client functions (replicating from a master, establishing
# cluster bus connections, etc.).
#
# Sometimes certificates are issued with attributes that designate them as
# client-only or server-only certificates. In that case it may be desired to use
# different certificates for incoming (server) and outgoing (client)
# connections. To do that, use the following directives:
#
# tls-client-cert-file client.crt
# tls-client-key-file client.key
#
# If the key file is encrypted using a passphrase, it can be included here
# as well.
#
# tls-client-key-file-pass secret

# Configure a DH parameters file to enable Diffie-Hellman (DH) key exchange,
# required by older versions of OpenSSL (<3.0). Newer versions do not require
# this configuration and recommend against it.
#
# tls-dh-params-file valkey.dh

# Configure a CA certificate(s) bundle or directory to authenticate TLS/SSL
# clients and peers.  Valkey requires an explicit configuration of at least one
# of these, and will not implicitly use the system wide configuration.
#

# By default, clients (including replica servers) on a TLS port are required
# to authenticate using valid client side certificates.
#
# If "no" is specified, client certificates are not required and not accepted.
# If "optional" is specified, client certificates are accepted and must be
# valid if provided, but are not required.
#
# tls-auth-clients no
# tls-auth-clients optional

# By default, a Valkey replica does not attempt to establish a TLS connection
# with its master.
#
# Use the following directive to enable TLS on replication links.
#
# tls-replication yes

# By default, the Valkey Cluster bus uses a plain TCP connection. To enable
# TLS for the bus protocol, use the following directive:
#
# tls-cluster yes

# By default, only TLSv1.2 and TLSv1.3 are enabled and it is highly recommended
# that older formally deprecated versions are kept disabled to reduce the attack surface.
# You can explicitly specify TLS versions to support.
# Allowed values are case insensitive and include "TLSv1", "TLSv1.1", "TLSv1.2",
# "TLSv1.3" (OpenSSL >= 1.1.1) or any combination.
# To enable only TLSv1.2 and TLSv1.3, use:
#
# tls-protocols "TLSv1.2 TLSv1.3"

# Configure allowed ciphers.  See the ciphers(1ssl) manpage for more information
# about the syntax of this string.
#
# Note: this configuration applies only to <= TLSv1.2.
#
# tls-ciphers DEFAULT:!MEDIUM

# Configure allowed TLSv1.3 ciphersuites.  See the ciphers(1ssl) manpage for more
# information about the syntax of this string, and specifically for TLSv1.3
# ciphersuites.
#
# tls-ciphersuites TLS_CHACHA20_POLY1305_SHA256

# When choosing a cipher, use the server's preference instead of the client
# preference. By default, the server follows the client's preference.
#
# tls-prefer-server-ciphers yes

# By default, TLS session caching is enabled to allow faster and less expensive
# reconnections by clients that support it. Use the following directive to disable
# caching.
#
# tls-session-caching no

# Change the default number of TLS sessions cached. A zero value sets the cache
# to unlimited size. The default size is 20480.
#
# tls-session-cache-size 5000

# Change the default timeout of cached TLS sessions. The default timeout is 300
# seconds.
#
# tls-session-cache-timeout 60

################################# GENERAL #####################################

# By default Valkey does not run as a daemon. Use 'yes' if you need it.
# Note that Valkey will write a pid file in /var/run/valkey.pid when daemonized.
# When Valkey is supervised by upstart or systemd, this parameter has no impact.
daemonize no

# If you run Valkey from upstart or systemd, Valkey can interact with your
# supervision tree. Options:
#   supervised no      - no supervision interaction
#   supervised upstart - signal upstart by putting Valkey into SIGSTOP mode
#                        requires "expect stop" in your upstart job config
#   supervised systemd - signal systemd by writing READY=1 to $NOTIFY_SOCKET
#                        on startup, and updating Valkey status on a regular
#                        basis.
#   supervised auto    - detect upstart or systemd method based on
#                        UPSTART_JOB or NOTIFY_SOCKET environment variables
# Note: these supervision methods only signal "process is ready."
#       They do not enable continuous pings back to your supervisor.
#
# The default is "no". To run under upstart/systemd, you can simply uncomment
# the line below:
#
# supervised auto

# If a pid file is specified, Valkey writes it where specified at startup
# and removes it at exit.
#
# When the server runs non daemonized, no pid file is created if none is
# specified in the configuration. When the server is daemonized, the pid file
# is used even if not specified, defaulting to "/var/run/valkey.pid".
#
# Creating a pid file is best effort: if Valkey is not able to create it
# nothing bad happens, the server will start and run normally.
#
# Note that on modern Linux systems "/run/valkey.pid" is more conforming
# and should be used instead.
pidfile /tmp/valkey_6379.pid

# Specify the server verbosity level.
# This can be one of:
# debug (a lot of information, useful for development/testing)
# verbose (many rarely useful info, but not a mess like the debug level)
# notice (moderately verbose, what you want in production probably)
# warning (only very important / critical messages are logged)
loglevel notice

# Specify the log file name. Also the empty string can be used to force
# Valkey to log on the standard output. Note that if you use standard
# output for logging but daemonize, logs will be sent to /dev/null
logfile ""

# To enable logging to the system logger, just set 'syslog-enabled' to yes,
# and optionally update the other syslog parameters to suit your needs.
# syslog-enabled no

# Specify the syslog identity.
# syslog-ident valkey

# Specify the syslog facility. Must be USER or between LOCAL0-LOCAL7.
# syslog-facility local0

# To disable the built in crash log, which will possibly produce cleaner core
# dumps when they are needed, uncomment the following:
#
# crash-log-enabled no

# To disable the fast memory check that's run as part of the crash log, which
# will possibly let valkey terminate sooner, uncomment the following:
#
# crash-memcheck-enabled no

# Set the number of databases. The default database is DB 0, you can select
# a different one on a per-connection basis using SELECT <dbid> where
# dbid is a number between 0 and 'databases'-1
databases 16

# By default Valkey shows an ASCII art logo only when started to log to the
# standard output and if the standard output is a TTY and syslog logging is
# disabled. Basically this means that normally a logo is displayed only in
# interactive sessions.
#
# However it is possible to force the pre-4.0 behavior and always show a
# ASCII art logo in startup logs by setting the following option to yes.
always-show-logo yes

# By default, Valkey modifies the process title (as seen in 'top' and 'ps') to
# provide some runtime information. It is possible to disable this and leave
# the process name as executed by setting the following to no.
set-proc-title yes

# When changing the process title, Valkey uses the following template to construct
# the modified title.
#
# Template variables are specified in curly brackets. The following variables are
# supported:
#
# {title}           Name of process as executed if parent, or type of child process.
# {listen-addr}     Bind address or '*' followed by TCP or TLS port listening on, or
#                   Unix socket if only that's available.
# {server-mode}     Special mode, i.e. "[sentinel]" or "[cluster]".
# {port}            TCP port listening on, or 0.
# {tls-port}        TLS port listening on, or 0.
# {unixsocket}      Unix domain socket listening on, or "".
# {config-file}     Name of configuration file used.
#
proc-title-template "{title} {listen-addr} {server-mode}"

################################ SNAPSHOTTING  ################################

# Save the DB to disk.
#
# save <seconds> <changes> [<seconds> <changes> ...]
#
# Valkey will save the DB if the given number of seconds elapsed and it
# surpassed the given number of write operations against the DB.
#
# Snapshotting can be completely disabled with a single empty string argument
# as in following example:
#
# save ""
#
# Unless specified otherwise, by default Valkey will save the DB:
#   * After 3600 seconds (an hour) if at least 1 change was performed
#   * After 300 seconds (5 minutes) if at least 100 changes were performed
#   * After 60 seconds if at least 10000 changes were performed
#
# You can set these explicitly by uncommenting the following line.
#
# save 3600 1 300 100 60 10000
save 900 1 300 10 60 10000
# By default Valkey will stop accepting writes if RDB snapshots are enabled
# (at least one save point) and the latest background save failed.
# This will make the user aware (in a hard way) that data is not persisting
# on disk properly, otherwise chances are that no one will notice and some
# disaster will happen.
#
# If the background saving process will start working again Valkey will
# automatically allow writes again.
#
# However if you have setup your proper monitoring of the Valkey server
# and persistence, you may want to disable this feature so that Valkey will
# continue to work as usual even if there are problems with disk,
# permissions, and so forth.
stop-writes-on-bgsave-error yes

# Compress string objects using LZF when dump .rdb databases?
# By default compression is enabled as it's almost always a win.
# If you want to save some CPU in the saving child set it to 'no' but
# the dataset will likely be bigger if you have compressible values or keys.
rdbcompression yes

# Since version 5 of RDB a CRC64 checksum is placed at the end of the file.
# This makes the format more resistant to corruption but there is a performance
# hit to pay (around 10%) when saving and loading RDB files, so you can disable it
# for maximum performances.
#
# RDB files created with checksum disabled have a checksum of zero that will
# tell the loading code to skip the check.
rdbchecksum yes

# Enables or disables full sanitization checks for ziplist and listpack etc when
# loading an RDB or RESTORE payload. This reduces the chances of a assertion or
# crash later on while processing commands.
# Options:
#   no         - Never perform full sanitization
#   yes        - Always perform full sanitization
#   clients    - Perform full sanitization only for user connections.
#                Excludes: RDB files, RESTORE commands received from the master
#                connection, and client connections which have the
#                skip-sanitize-payload ACL flag.
# The default should be 'clients' but since it currently affects cluster
# resharding via MIGRATE, it is temporarily set to 'no' by default.
#
# sanitize-dump-payload no

# The filename where to dump the DB
dbfilename dump.rdb

# Remove RDB files used by replication in instances without persistence
# enabled. By default this option is disabled, however there are environments
# where for regulations or other security concerns, RDB files persisted on
# disk by masters in order to feed replicas, or stored on disk by replicas
# in order to load them for the initial synchronization, should be deleted
# ASAP. Note that this option ONLY WORKS in instances that have both AOF
# and RDB persistence disabled, otherwise is completely ignored.
#
# An alternative (and sometimes better) way to obtain the same effect is
# to use diskless replication on both master and replicas instances. However
# in the case of replicas, diskless is not always an option.
rdb-del-sync-files no

# The working directory.
#
# The DB will be written inside this directory, with the filename specified
# above using the 'dbfilename' configuration directive.
#
# The Append Only File will also be created inside this directory.
#
# Note that you must specify a directory here, not a file name.
dir /data

################################# REPLICATION #################################

# Master-Replica replication. Use replicaof to make a Valkey instance a copy of
# another Valkey server. A few things to understand ASAP about Valkey replication.
#
#   +------------------+      +---------------+
#   |      Master      | ---> |    Replica    |
#   | (receive writes) |      |  (exact copy) |
#   +------------------+      +---------------+
#
# 1) Valkey replication is asynchronous, but you can configure a master to
#    stop accepting writes if it appears to be not connected with at least
#    a given number of replicas.
# 2) Valkey replicas are able to perform a partial resynchronization with the
#    master if the replication link is lost for a relatively small amount of
#    time. You may want to configure the replication backlog size (see the next
#    sections of this file) with a sensible value depending on your needs.
# 3) Replication is automatic and does not need user intervention. After a
#    network partition replicas automatically try to reconnect to masters
#    and resynchronize with them.
#
# replicaof <masterip> <masterport>

# If the master is password protected (using the "requirepass" configuration
# directive below) it is possible to tell the replica to authenticate before
# starting the replication synchronization process, otherwise the master will
# refuse the replica request.
#
# masterauth <master-password>
#
# However this is not enough if you are using Valkey ACLs (for Valkey version
# 6 or greater), and the default user is not capable of running the PSYNC
# command and/or other commands needed for replication. In this case it's
# better to configure a special user to use with replication, and specify the
# masteruser configuration as such:
#
# masteruser <username>
#
# When masteruser is specified, the replica will authenticate against its
# master using the new AUTH form: AUTH <username> <password>.

# When a replica loses its connection with the master, or when the replication
# is still in progress, the replica can act in two different ways:
#
# 1) if replica-serve-stale-data is set to 'yes' (the default) the replica will
#    still reply to client requests, possibly with out of date data, or the
#    data set may just be empty if this is the first synchronization.
#
# 2) If replica-serve-stale-data is set to 'no' the replica will reply with error
#    "MASTERDOWN Link with MASTER is down and replica-serve-stale-data is set to 'no'"
#    to all data access commands, excluding commands such as:
#    INFO, REPLICAOF, AUTH, SHUTDOWN, REPLCONF, ROLE, CONFIG, SUBSCRIBE,
#    UNSUBSCRIBE, PSUBSCRIBE, PUNSUBSCRIBE, PUBLISH, PUBSUB, COMMAND, POST,
#    HOST and LATENCY.
#
replica-serve-stale-data yes

# You can configure a replica instance to accept writes or not. Writing against
# a replica instance may be useful to store some ephemeral data (because data
# written on a replica will be easily deleted after resync with the master) but
# may also cause problems if clients are writing to it because of a
# misconfiguration.
#
# In Vakey by default replicas are read-only.
#
# Note: read only replicas are not designed to be exposed to untrusted clients
# on the internet. It's just a protection layer against misuse of the instance.
# Still a read only replica exports by default all the administrative commands
# such as CONFIG, DEBUG, and so forth. To a limited extent you can improve
# security of read only replicas using 'rename-command' to shadow all the
# administrative / dangerous commands.
replica-read-only yes

# Replication SYNC strategy: disk or socket.
#
# New replicas and reconnecting replicas that are not able to continue the
# replication process just receiving differences, need to do what is called a
# "full synchronization". An RDB file is transmitted from the master to the
# replicas.
#
# The transmission can happen in two different ways:
#
# 1) Disk-backed: The Valkey master creates a new process that writes the RDB
#                 file on disk. Later the file is transferred by the parent
#                 process to the replicas incrementally.
# 2) Diskless: The Valkey master creates a new process that directly writes the
#              RDB file to replica sockets, without touching the disk at all.
#
# With disk-backed replication, while the RDB file is generated, more replicas
# can be queued and served with the RDB file as soon as the current child
# producing the RDB file finishes its work. With diskless replication instead
# once the transfer starts, new replicas arriving will be queued and a new
# transfer will start when the current one terminates.
#
# When diskless replication is used, the master waits a configurable amount of
# time (in seconds) before starting the transfer in the hope that multiple
# replicas will arrive and the transfer can be parallelized.
#
# With slow disks and fast (large bandwidth) networks, diskless replication
# works better.
repl-diskless-sync no

# When diskless replication is enabled, it is possible to configure the delay
# the server waits in order to spawn the child that transfers the RDB via socket
# to the replicas.
#
# This is important since once the transfer starts, it is not possible to serve
# new replicas arriving, that will be queued for the next RDB transfer, so the
# server waits a delay in order to let more replicas arrive.
#
# The delay is specified in seconds, and by default is 5 seconds. To disable
# it entirely just set it to 0 seconds and the transfer will start ASAP.
repl-diskless-sync-delay 5

# When diskless replication is enabled with a delay, it is possible to let
# the replication start before the maximum delay is reached if the maximum
# number of replicas expected have connected. Default of 0 means that the
# maximum is not defined and Valkey will wait the full delay.
repl-diskless-sync-max-replicas 0

# -----------------------------------------------------------------------------
# WARNING: RDB diskless load is experimental. Since in this setup the replica
# does not immediately store an RDB on disk, it may cause data loss during
# failovers. RDB diskless load + Valkey modules not handling I/O reads may also
# cause Valkey to abort in case of I/O errors during the initial synchronization
# stage with the master. Use only if you know what you are doing.
# -----------------------------------------------------------------------------
#
# Replica can load the RDB it reads from the replication link directly from the
# socket, or store the RDB to a file and read that file after it was completely
# received from the master.
#
# In many cases the disk is slower than the network, and storing and loading
# the RDB file may increase replication time (and even increase the master's
# Copy on Write memory and replica buffers).
# However, parsing the RDB file directly from the socket may mean that we have
# to flush the contents of the current database before the full rdb was
# received. For this reason we have the following options:
#
# "disabled"    - Don't use diskless load (store the rdb file to the disk first)
# "on-empty-db" - Use diskless load only when it is completely safe.
# "swapdb"      - Keep current db contents in RAM while parsing the data directly
#                 from the socket. Replicas in this mode can keep serving current
#                 data set while replication is in progress, except for cases where
#                 they can't recognize master as having a data set from same
#                 replication history.
#                 Note that this requires sufficient memory, if you don't have it,
#                 you risk an OOM kill.
repl-diskless-load disabled

# Master send PINGs to its replicas in a predefined interval. It's possible to
# change this interval with the repl_ping_replica_period option. The default
# value is 10 seconds.
#
# repl-ping-replica-period 10

# The following option sets the replication timeout for:
#
# 1) Bulk transfer I/O during SYNC, from the point of view of replica.
# 2) Master timeout from the point of view of replicas (data, pings).
# 3) Replica timeout from the point of view of masters (REPLCONF ACK pings).
#
# It is important to make sure that this value is greater than the value
# specified for repl-ping-replica-period otherwise a timeout will be detected
# every time there is low traffic between the master and the replica. The default
# value is 60 seconds.
#
# repl-timeout 60

# Disable TCP_NODELAY on the replica socket after SYNC?
#
# If you select "yes" Valkey will use a smaller number of TCP packets and
# less bandwidth to send data to replicas. But this can add a delay for
# the data to appear on the replica side, up to 40 milliseconds with
# Linux kernels using a default configuration.
#
# If you select "no" the delay for data to appear on the replica side will
# be reduced but more bandwidth will be used for replication.
#
# By default we optimize for low latency, but in very high traffic conditions
# or when the master and replicas are many hops away, turning this to "yes" may
# be a good idea.
repl-disable-tcp-nodelay no

# Set the replication backlog size. The backlog is a buffer that accumulates
# replica data when replicas are disconnected for some time, so that when a
# replica wants to reconnect again, often a full resync is not needed, but a
# partial resync is enough, just passing the portion of data the replica
# missed while disconnected.
#
# The bigger the replication backlog, the longer the replica can endure the
# disconnect and later be able to perform a partial resynchronization.
#
# The backlog is only allocated if there is at least one replica connected.
#
# repl-backlog-size 1mb

# After a master has no connected replicas for some time, the backlog will be
# freed. The following option configures the amount of seconds that need to
# elapse, starting from the time the last replica disconnected, for the backlog
# buffer to be freed.
#
# Note that replicas never free the backlog for timeout, since they may be
# promoted to masters later, and should be able to correctly "partially
# resynchronize" with other replicas: hence they should always accumulate backlog.
#
# A value of 0 means to never release the backlog.
#
# repl-backlog-ttl 3600

# The replica priority is an integer number published by Valkey in the INFO
# output. It is used by Valkey Sentinel in order to select a replica to promote
# into a master if the master is no longer working correctly.
#
# A replica with a low priority number is considered better for promotion, so
# for instance if there are three replicas with priority 10, 100, 25 Sentinel
# will pick the one with priority 10, that is the lowest.
#
# However a special priority of 0 marks the replica as not able to perform the
# role of master, so a replica with priority of 0 will never be selected by
# Valkey Sentinel for promotion.
#
# By default the priority is 100.
replica-priority 100

# The propagation error behavior controls how Valkey will behave when it is
# unable to handle a command being processed in the replication stream from a master
# or processed while reading from an AOF file. Errors that occur during propagation
# are unexpected, and can cause data inconsistency. However, there are edge cases
# in earlier versions of Valkey where it was possible for the server to replicate or persist
# commands that would fail on future versions. For this reason the default behavior
# is to ignore such errors and continue processing commands.
#
# If an application wants to ensure there is no data divergence, this configuration
# should be set to 'panic' instead. The value can also be set to 'panic-on-replicas'
# to only panic when a replica encounters an error on the replication stream. One of
# these two panic values will become the default value in the future once there are
# sufficient safety mechanisms in place to prevent false positive crashes.
#
# propagation-error-behavior ignore

# Replica ignore disk write errors controls the behavior of a replica when it is
# unable to persist a write command received from its master to disk. By default,
# this configuration is set to 'no' and will crash the replica in this condition.
# It is not recommended to change this default, however in order to be compatible
# with older versions of Valkey this config can be toggled to 'yes' which will just
# log a warning and execute the write command it got from the master.
#
# replica-ignore-disk-write-errors no

# -----------------------------------------------------------------------------
# By default, Valkey Sentinel includes all replicas in its reports. A replica
# can be excluded from Valkey Sentinel's announcements. An unannounced replica
# will be ignored by the 'sentinel replicas <master>' command and won't be
# exposed to Valkey Sentinel's clients.
#
# This option does not change the behavior of replica-priority. Even with
# replica-announced set to 'no', the replica can be promoted to master. To
# prevent this behavior, set replica-priority to 0.
#
# replica-announced yes

# It is possible for a master to stop accepting writes if there are less than
# N replicas connected, having a lag less or equal than M seconds.
#
# The N replicas need to be in "online" state.
#
# The lag in seconds, that must be <= the specified value, is calculated from
# the last ping received from the replica, that is usually sent every second.
#
# This option does not GUARANTEE that N replicas will accept the write, but
# will limit the window of exposure for lost writes in case not enough replicas
# are available, to the specified number of seconds.
#
# For example to require at least 3 replicas with a lag <= 10 seconds use:
#
# min-replicas-to-write 3
# min-replicas-max-lag 10
#
# Setting one or the other to 0 disables the feature.
#
# By default min-replicas-to-write is set to 0 (feature disabled) and
# min-replicas-max-lag is set to 10.

# A Valkey master is able to list the address and port of the attached
# replicas in different ways. For example the "INFO replication" section
# offers this information, which is used, among other tools, by
# Valkey Sentinel in order to discover replica instances.
# Another place where this info is available is in the output of the
# "ROLE" command of a master.
#
# The listed IP address and port normally reported by a replica is
# obtained in the following way:
#
#   IP: The address is auto detected by checking the peer address
#   of the socket used by the replica to connect with the master.
#
#   Port: The port is communicated by the replica during the replication
#   handshake, and is normally the port that the replica is using to
#   listen for connections.
#
# However when port forwarding or Network Address Translation (NAT) is
# used, the replica may actually be reachable via different IP and port
# pairs. The following two options can be used by a replica in order to
# report to its master a specific set of IP and port, so that both INFO
# and ROLE will report those values.
#
# There is no need to use both the options if you need to override just
# the port or the IP address.
#
# replica-announce-ip 5.5.5.5
# replica-announce-port 1234

############################### KEYS TRACKING #################################

# Valkey implements server assisted support for client side caching of values.
# This is implemented using an invalidation table that remembers, using
# a radix key indexed by key name, what clients have which keys. In turn
# this is used in order to send invalidation messages to clients. 
#
# When tracking is enabled for a client, all the read only queries are assumed
# to be cached: this will force Valkey to store information in the invalidation
# table. When keys are modified, such information is flushed away, and
# invalidation messages are sent to the clients. However if the workload is
# heavily dominated by reads, Valkey could use more and more memory in order
# to track the keys fetched by many clients.
#
# For this reason it is possible to configure a maximum fill value for the
# invalidation table. By default it is set to 1M of keys, and once this limit
# is reached, Valkey will start to evict keys in the invalidation table
# even if they were not modified, just to reclaim memory: this will in turn
# force the clients to invalidate the cached values. Basically the table
# maximum size is a trade off between the memory you want to spend server
# side to track information about who cached what, and the ability of clients
# to retain cached objects in memory.
#
# If you set the value to 0, it means there are no limits, and Valkey will
# retain as many keys as needed in the invalidation table.
# In the "stats" INFO section, you can find information about the number of
# keys in the invalidation table at every given moment.
#
# Note: when key tracking is used in broadcasting mode, no memory is used
# in the server side so this setting is useless.
#
# tracking-table-max-keys 1000000

################################## SECURITY ###################################

# Warning: since Valkey is pretty fast, an outside user can try up to
# 1 million passwords per second against a modern box. This means that you
# should use very strong passwords, otherwise they will be very easy to break.
# Note that because the password is really a shared secret between the client
# and the server, and should not be memorized by any human, the password
# can be easily a long string from /dev/urandom or whatever, so by using a
# long and unguessable password no brute force attack will be possible.

# Valkey ACL users are defined in the following format:
#
#   user <username> ... acl rules ...
#
# For example:
#
#   user worker +@list +@connection ~jobs:* on >ffa9203c493aa99
#
# The special username "default" is used for new connections. If this user
# has the "nopass" rule, then new connections will be immediately authenticated
# as the "default" user without the need of any password provided via the
# AUTH command. Otherwise if the "default" user is not flagged with "nopass"
# the connections will start in not authenticated state, and will require
# AUTH (or the HELLO command AUTH option) in order to be authenticated and
# start to work.
#
# The ACL rules that describe what a user can do are the following:
#
#  on           Enable the user: it is possible to authenticate as this user.
#  off          Disable the user: it's no longer possible to authenticate
#               with this user, however the already authenticated connections
#               will still work.
#  skip-sanitize-payload    RESTORE dump-payload sanitization is skipped.
#  sanitize-payload         RESTORE dump-payload is sanitized (default).
#  +<command>   Allow the execution of that command.
#               May be used with `|` for allowing subcommands (e.g "+config|get")
#  -<command>   Disallow the execution of that command.
#               May be used with `|` for blocking subcommands (e.g "-config|set")
#  +@<category> Allow the execution of all the commands in such category
#               with valid categories are like @admin, @set, @sortedset, ...
#               and so forth, see the full list in the server.c file where
#               the Valkey command table is described and defined.
#               The special category @all means all the commands, but currently
#               present in the server, and that will be loaded in the future
#               via modules.
#  +<command>|first-arg  Allow a specific first argument of an otherwise
#                        disabled command. It is only supported on commands with
#                        no sub-commands, and is not allowed as negative form
#                        like -SELECT|1, only additive starting with "+". This
#                        feature is deprecated and may be removed in the future.
#  allcommands  Alias for +@all. Note that it implies the ability to execute
#               all the future commands loaded via the modules system.
#  nocommands   Alias for -@all.
#  ~<pattern>   Add a pattern of keys that can be mentioned as part of
#               commands. For instance ~* allows all the keys. The pattern
#               is a glob-style pattern like the one of KEYS.
#               It is possible to specify multiple patterns.
# %R~<pattern>  Add key read pattern that specifies which keys can be read
#               from.
# %W~<pattern>  Add key write pattern that specifies which keys can be
#               written to.
#  allkeys      Alias for ~*
#  resetkeys    Flush the list of allowed keys patterns.
#  &<pattern>   Add a glob-style pattern of Pub/Sub channels that can be
#               accessed by the user. It is possible to specify multiple channel
#               patterns.
#  allchannels  Alias for &*
#  resetchannels            Flush the list of allowed channel patterns.
#  ><password>  Add this password to the list of valid password for the user.
#               For example >mypass will add "mypass" to the list.
#               This directive clears the "nopass" flag (see later).
#  <<password>  Remove this password from the list of valid passwords.
#  nopass       All the set passwords of the user are removed, and the user
#               is flagged as requiring no password: it means that every
#               password will work against this user. If this directive is
#               used for the default user, every new connection will be
#               immediately authenticated with the default user without
#               any explicit AUTH command required. Note that the "resetpass"
#               directive will clear this condition.
#  resetpass    Flush the list of allowed passwords. Moreover removes the
#               "nopass" status. After "resetpass" the user has no associated
#               passwords and there is no way to authenticate without adding
#               some password (or setting it as "nopass" later).
#  reset        Performs the following actions: resetpass, resetkeys, off,
#               -@all. The user returns to the same state it has immediately
#               after its creation.
# (<options>)   Create a new selector with the options specified within the
#               parentheses and attach it to the user. Each option should be
#               space separated. The first character must be ( and the last
#               character must be ).
# clearselectors            Remove all of the currently attached selectors.
#                           Note this does not change the "root" user permissions,
#                           which are the permissions directly applied onto the
#                           user (outside the parentheses).
#
# ACL rules can be specified in any order: for instance you can start with
# passwords, then flags, or key patterns. However note that the additive
# and subtractive rules will CHANGE MEANING depending on the ordering.
# For instance see the following example:
#
#   user alice on +@all -DEBUG ~* >somepassword
#
# This will allow "alice" to use all the commands with the exception of the
# DEBUG command, since +@all added all the commands to the set of the commands
# alice can use, and later DEBUG was removed. However if we invert the order
# of two ACL rules the result will be different:
#
#   user alice on -DEBUG +@all ~* >somepassword
#
# Now DEBUG was removed when alice had yet no commands in the set of allowed
# commands, later all the commands are added, so the user will be able to
# execute everything.
#
# Basically ACL rules are processed left-to-right.
#
# The following is a list of command categories and their meanings:
# * keyspace - Writing or reading from keys, databases, or their metadata
#     in a type agnostic way. Includes DEL, RESTORE, DUMP, RENAME, EXISTS, DBSIZE,
#     KEYS, EXPIRE, TTL, FLUSHALL, etc. Commands that may modify the keyspace,
#     key or metadata will also have `write` category. Commands that only read
#     the keyspace, key or metadata will have the `read` category.
# * read - Reading from keys (values or metadata). Note that commands that don't
#     interact with keys, will not have either `read` or `write`.
# * write - Writing to keys (values or metadata)
# * admin - Administrative commands. Normal applications will never need to use
#     these. Includes REPLICAOF, CONFIG, DEBUG, SAVE, MONITOR, ACL, SHUTDOWN, etc.
# * dangerous - Potentially dangerous (each should be considered with care for
#     various reasons). This includes FLUSHALL, MIGRATE, RESTORE, SORT, KEYS,
#     CLIENT, DEBUG, INFO, CONFIG, SAVE, REPLICAOF, etc.
# * connection - Commands affecting the connection or other connections.
#     This includes AUTH, SELECT, COMMAND, CLIENT, ECHO, PING, etc.
# * blocking - Potentially blocking the connection until released by another
#     command.
# * fast - Fast O(1) commands. May loop on the number of arguments, but not the
#     number of elements in the key.
# * slow - All commands that are not Fast.
# * pubsub - PUBLISH / SUBSCRIBE related
# * transaction - WATCH / MULTI / EXEC related commands.
# * scripting - Scripting related.
# * set - Data type: sets related.
# * sortedset - Data type: zsets related.
# * list - Data type: lists related.
# * hash - Data type: hashes related.
# * string - Data type: strings related.
# * bitmap - Data type: bitmaps related.
# * hyperloglog - Data type: hyperloglog related.
# * geo - Data type: geo related.
# * stream - Data type: streams related.
#
# For more information about ACL configuration please refer to
# the Valkey web site at https://valkey.io/docs/topics/acl/

# ACL LOG
#
# The ACL Log tracks failed commands and authentication events associated
# with ACLs. The ACL Log is useful to troubleshoot failed commands blocked
# by ACLs. The ACL Log is stored in memory. You can reclaim memory with
# ACL LOG RESET. Define the maximum entry length of the ACL Log below.
acllog-max-len 128

# Using an external ACL file
#
# Instead of configuring users here in this file, it is possible to use
# a stand-alone file just listing users. The two methods cannot be mixed:
# if you configure users here and at the same time you activate the external
# ACL file, the server will refuse to start.
#
# The format of the external ACL user file is exactly the same as the
# format that is used inside valkey.conf to describe users.
#
# aclfile /etc/valkey/users.acl

# The option effect will be just setting the password for the default user. 
# Clients will still authenticate using AUTH <password> as usually, or more 
# explicitly with AUTH default <password> if they follow the new protocol: 
# both will work.
#
# The requirepass is not compatible with aclfile option and the ACL LOAD
# command, these will cause requirepass to be ignored.
#
# requirepass foobared

# New users are initialized with restrictive permissions by default, via the
# equivalent of this ACL rule 'off resetkeys -@all'. It
# is possible to manage access to Pub/Sub channels with ACL rules as well. The
# default Pub/Sub channels permission if new users is controlled by the
# acl-pubsub-default configuration directive, which accepts one of these values:
#
# allchannels: grants access to all Pub/Sub channels
# resetchannels: revokes access to all Pub/Sub channels
#
# acl-pubsub-default resetchannels

# Command renaming (DEPRECATED).
#
# ------------------------------------------------------------------------
# WARNING: avoid using this option if possible. Instead use ACLs to remove
# commands from the default user, and put them only in some admin user you
# create for administrative purposes.
# ------------------------------------------------------------------------
#
# It is possible to change the name of dangerous commands in a shared
# environment. For instance the CONFIG command may be renamed into something
# hard to guess so that it will still be available for internal-use tools
# but not available for general clients.
#
# Example:
#
# rename-command CONFIG b840fc02d524045429941cc15f59e41cb7be6c52
#
# It is also possible to completely kill a command by renaming it into
# an empty string:
#
# rename-command CONFIG ""
#
# Please note that changing the name of commands that are logged into the
# AOF file or transmitted to replicas may cause problems.

################################### CLIENTS ####################################

# Set the max number of connected clients at the same time. By default
# this limit is set to 10000 clients, however if the Valkey server is not
# able to configure the process file limit to allow for the specified limit
# the max number of allowed clients is set to the current file limit
# minus 32 (as Valkey reserves a few file descriptors for internal uses).
#
# Once the limit is reached Valkey will close all the new connections sending
# an error 'max number of clients reached'.
#
# IMPORTANT: When Valkey Cluster is used, the max number of connections is also
# shared with the cluster bus: every node in the cluster will use two
# connections, one incoming and another outgoing. It is important to size the
# limit accordingly in case of very large clusters.
#
# maxclients 10000

############################## MEMORY MANAGEMENT ################################

# Set a memory usage limit to the specified amount of bytes.
# When the memory limit is reached Valkey will try to remove keys
# according to the eviction policy selected (see maxmemory-policy).
#
# If Valkey can't remove keys according to the policy, or if the policy is
# set to 'noeviction', Valkey will start to reply with errors to commands
# that would use more memory, like SET, LPUSH, and so on, and will continue
# to reply to read-only commands like GET.
#
# This option is usually useful when using Valkey as an LRU or LFU cache, or to
# set a hard memory limit for an instance (using the 'noeviction' policy).
#
# WARNING: If you have replicas attached to an instance with maxmemory on,
# the size of the output buffers needed to feed the replicas are subtracted
# from the used memory count, so that network problems / resyncs will
# not trigger a loop where keys are evicted, and in turn the output
# buffer of replicas is full with DELs of keys evicted triggering the deletion
# of more keys, and so forth until the database is completely emptied.
#
# In short... if you have replicas attached it is suggested that you set a lower
# limit for maxmemory so that there is some free RAM on the system for replica
# output buffers (but this is not needed if the policy is 'noeviction').
#
# maxmemory <bytes>

# MAXMEMORY POLICY: how Valkey will select what to remove when maxmemory
# is reached. You can select one from the following behaviors:
#
# volatile-lru -> Evict using approximated LRU, only keys with an expire set.
# allkeys-lru -> Evict any key using approximated LRU.
# volatile-lfu -> Evict using approximated LFU, only keys with an expire set.
# allkeys-lfu -> Evict any key using approximated LFU.
# volatile-random -> Remove a random key having an expire set.
# allkeys-random -> Remove a random key, any key.
# volatile-ttl -> Remove the key with the nearest expire time (minor TTL)
# noeviction -> Don't evict anything, just return an error on write operations.
#
# LRU means Least Recently Used
# LFU means Least Frequently Used
#
# Both LRU, LFU and volatile-ttl are implemented using approximated
# randomized algorithms.
#
# Note: with any of the above policies, when there are no suitable keys for
# eviction, Valkey will return an error on write operations that require
# more memory. These are usually commands that create new keys, add data or
# modify existing keys. A few examples are: SET, INCR, HSET, LPUSH, SUNIONSTORE,
# SORT (due to the STORE argument), and EXEC (if the transaction includes any
# command that requires memory).
#
# The default is:
#
# maxmemory-policy noeviction

# LRU, LFU and minimal TTL algorithms are not precise algorithms but approximated
# algorithms (in order to save memory), so you can tune it for speed or
# accuracy. By default Valkey will check five keys and pick the one that was
# used least recently, you can change the sample size using the following
# configuration directive.
#
# The default of 5 produces good enough results. 10 Approximates very closely
# true LRU but costs more CPU. 3 is faster but not very accurate.
#
# maxmemory-samples 5

# Eviction processing is designed to function well with the default setting.
# If there is an unusually large amount of write traffic, this value may need to
# be increased.  Decreasing this value may reduce latency at the risk of
# eviction processing effectiveness
#   0 = minimum latency, 10 = default, 100 = process without regard to latency
#
# maxmemory-eviction-tenacity 10

# By default a replica will ignore its maxmemory setting
# (unless it is promoted to master after a failover or manually). It means
# that the eviction of keys will be just handled by the master, sending the
# DEL commands to the replica as keys evict in the master side.
#
# This behavior ensures that masters and replicas stay consistent, and is usually
# what you want, however if your replica is writable, or you want the replica
# to have a different memory setting, and you are sure all the writes performed
# to the replica are idempotent, then you may change this default (but be sure
# to understand what you are doing).
#
# Note that since the replica by default does not evict, it may end using more
# memory than the one set via maxmemory (there are certain buffers that may
# be larger on the replica, or data structures may sometimes take more memory
# and so forth). So make sure you monitor your replicas and make sure they
# have enough memory to never hit a real out-of-memory condition before the
# master hits the configured maxmemory setting.
#
# replica-ignore-maxmemory yes

# Valkey reclaims expired keys in two ways: upon access when those keys are
# found to be expired, and also in background, in what is called the
# "active expire key". The key space is slowly and interactively scanned
# looking for expired keys to reclaim, so that it is possible to free memory
# of keys that are expired and will never be accessed again in a short time.
#
# The default effort of the expire cycle will try to avoid having more than
# ten percent of expired keys still in memory, and will try to avoid consuming
# more than 25% of total memory and to add latency to the system. However
# it is possible to increase the expire "effort" that is normally set to
# "1", to a greater value, up to the value "10". At its maximum value the
# system will use more CPU, longer cycles (and technically may introduce
# more latency), and will tolerate less already expired keys still present
# in the system. It's a tradeoff between memory, CPU and latency.
#
# active-expire-effort 1

############################# LAZY FREEING ####################################

# Valkey has two primitives to delete keys. One is called DEL and is a blocking
# deletion of the object. It means that the server stops processing new commands
# in order to reclaim all the memory associated with an object in a synchronous
# way. If the key deleted is associated with a small object, the time needed
# in order to execute the DEL command is very small and comparable to most other
# O(1) or O(log_N) commands in Valkey. However if the key is associated with an
# aggregated value containing millions of elements, the server can block for
# a long time (even seconds) in order to complete the operation.
#
# For the above reasons Valkey also offers non blocking deletion primitives
# such as UNLINK (non blocking DEL) and the ASYNC option of FLUSHALL and
# FLUSHDB commands, in order to reclaim memory in background. Those commands
# are executed in constant time. Another thread will incrementally free the
# object in the background as fast as possible.
#
# DEL, UNLINK and ASYNC option of FLUSHALL and FLUSHDB are user-controlled.
# It's up to the design of the application to understand when it is a good
# idea to use one or the other. However the Valkey server sometimes has to
# delete keys or flush the whole database as a side effect of other operations.
# Specifically Valkey deletes objects independently of a user call in the
# following scenarios:
#
# 1) On eviction, because of the maxmemory and maxmemory policy configurations,
#    in order to make room for new data, without going over the specified
#    memory limit.
# 2) Because of expire: when a key with an associated time to live (see the
#    EXPIRE command) must be deleted from memory.
# 3) Because of a side effect of a command that stores data on a key that may
#    already exist. For example the RENAME command may delete the old key
#    content when it is replaced with another one. Similarly SUNIONSTORE
#    or SORT with STORE option may delete existing keys. The SET command
#    itself removes any old content of the specified key in order to replace
#    it with the specified string.
# 4) During replication, when a replica performs a full resynchronization with
#    its master, the content of the whole database is removed in order to
#    load the RDB file just transferred.
#
# In all the above cases the default is to delete objects in a blocking way,
# like if DEL was called. However you can configure each case specifically
# in order to instead release memory in a non-blocking way like if UNLINK
# was called, using the following configuration directives.

lazyfree-lazy-eviction no
lazyfree-lazy-expire no
lazyfree-lazy-server-del no
replica-lazy-flush no

# It is also possible, for the case when to replace the user code DEL calls
# with UNLINK calls is not easy, to modify the default behavior of the DEL
# command to act exactly like UNLINK, using the following configuration
# directive:

lazyfree-lazy-user-del no

# FLUSHDB, FLUSHALL, SCRIPT FLUSH and FUNCTION FLUSH support both asynchronous and synchronous
# deletion, which can be controlled by passing the [SYNC|ASYNC] flags into the
# commands. When neither flag is passed, this directive will be used to determine
# if the data should be deleted asynchronously.

lazyfree-lazy-user-flush no

################################ THREADED I/O #################################

# Valkey is mostly single threaded, however there are certain threaded
# operations such as UNLINK, slow I/O accesses and other things that are
# performed on side threads.
#
# Now it is also possible to handle Valkey clients socket reads and writes
# in different I/O threads. Since especially writing is so slow, normally
# Valkey users use pipelining in order to speed up the Valkey performances per
# core, and spawn multiple instances in order to scale more. Using I/O
# threads it is possible to easily speedup two times Valkey without resorting
# to pipelining nor sharding of the instance.
#
# By default threading is disabled, we suggest enabling it only in machines
# that have at least 4 or more cores, leaving at least one spare core.
# Using more than 8 threads is unlikely to help much. We also recommend using
# threaded I/O only if you actually have performance problems, with Valkey
# instances being able to use a quite big percentage of CPU time, otherwise
# there is no point in using this feature.
#
# So for instance if you have a four cores boxes, try to use 2 or 3 I/O
# threads, if you have a 8 cores, try to use 6 threads. In order to
# enable I/O threads use the following configuration directive:
#
# io-threads 4
#
# Setting io-threads to 1 will just use the main thread as usual.
# When I/O threads are enabled, we only use threads for writes, that is
# to thread the write(2) syscall and transfer the client buffers to the
# socket. However it is also possible to enable threading of reads and
# protocol parsing using the following configuration directive, by setting
# it to yes:
#
# io-threads-do-reads no
#
# Usually threading reads doesn't help much.
#
# NOTE 1: This configuration directive cannot be changed at runtime via
# CONFIG SET. Also, this feature currently does not work when SSL is
# enabled.
#
# NOTE 2: If you want to test the Valkey speedup using valkey-benchmark, make
# sure you also run the benchmark itself in threaded mode, using the
# --threads option to match the number of Valkey threads, otherwise you'll not
# be able to notice the improvements.

############################ KERNEL OOM CONTROL ##############################

# On Linux, it is possible to hint the kernel OOM killer on what processes
# should be killed first when out of memory.
#
# Enabling this feature makes Valkey actively control the oom_score_adj value
# for all its processes, depending on their role. The default scores will
# attempt to have background child processes killed before all others, and
# replicas killed before masters.
#
# Valkey supports these options:
#
# no:       Don't make changes to oom-score-adj (default).
# yes:      Alias to "relative" see below.
# absolute: Values in oom-score-adj-values are written as is to the kernel.
# relative: Values are used relative to the initial value of oom_score_adj when
#           the server starts and are then clamped to a range of -1000 to 1000.
#           Because typically the initial value is 0, they will often match the
#           absolute values.
oom-score-adj no

# When oom-score-adj is used, this directive controls the specific values used
# for master, replica and background child processes. Values range -2000 to
# 2000 (higher means more likely to be killed).
#
# Unprivileged processes (not root, and without CAP_SYS_RESOURCE capabilities)
# can freely increase their value, but not decrease it below its initial
# settings. This means that setting oom-score-adj to "relative" and setting the
# oom-score-adj-values to positive values will always succeed.
oom-score-adj-values 0 200 800


#################### KERNEL transparent hugepage CONTROL ######################

# Usually the kernel Transparent Huge Pages control is set to "madvise" or
# or "never" by default (/sys/kernel/mm/transparent_hugepage/enabled), in which
# case this config has no effect. On systems in which it is set to "always",
# valkey will attempt to disable it specifically for the valkey process in order
# to avoid latency problems specifically with fork(2) and CoW.
# If for some reason you prefer to keep it enabled, you can set this config to
# "no" and the kernel global to "always".

disable-thp yes

############################## APPEND ONLY MODE ###############################

# By default Valkey asynchronously dumps the dataset on disk. This mode is
# good enough in many applications, but an issue with the Valkey process or
# a power outage may result into a few minutes of writes lost (depending on
# the configured save points).
#
# The Append Only File is an alternative persistence mode that provides
# much better durability. For instance using the default data fsync policy
# (see later in the config file) Valkey can lose just one second of writes in a
# dramatic event like a server power outage, or a single write if something
# wrong with the Valkey process itself happens, but the operating system is
# still running correctly.
#
# AOF and RDB persistence can be enabled at the same time without problems.
# If the AOF is enabled on startup Valkey will load the AOF, that is the file
# with the better durability guarantees.
#
# Please check https://valkey.io/docs/topics/persistence/ for more information.

appendonly no

# The base name of the append only file.
#
# Valkey 7 and newer use a set of append-only files to persist the dataset
# and changes applied to it. There are two basic types of files in use:
#
# - Base files, which are a snapshot representing the complete state of the
#   dataset at the time the file was created. Base files can be either in
#   the form of RDB (binary serialized) or AOF (textual commands).
# - Incremental files, which contain additional commands that were applied
#   to the dataset following the previous file.
#
# In addition, manifest files are used to track the files and the order in
# which they were created and should be applied.
#
# Append-only file names are created by Valkey following a specific pattern.
# The file name's prefix is based on the 'appendfilename' configuration
# parameter, followed by additional information about the sequence and type.
#
# For example, if appendfilename is set to appendonly.aof, the following file
# names could be derived:
#
# - appendonly.aof.1.base.rdb as a base file.
# - appendonly.aof.1.incr.aof, appendonly.aof.2.incr.aof as incremental files.
# - appendonly.aof.manifest as a manifest file.

appendfilename "appendonly.aof"

# For convenience, Valkey stores all persistent append-only files in a dedicated
# directory. The name of the directory is determined by the appenddirname
# configuration parameter.

appenddirname "appendonlydir"

# The fsync() call tells the Operating System to actually write data on disk
# instead of waiting for more data in the output buffer. Some OS will really flush
# data on disk, some other OS will just try to do it ASAP.
#
# Valkey supports three different modes:
#
# no: don't fsync, just let the OS flush the data when it wants. Faster.
# always: fsync after every write to the append only log. Slow, Safest.
# everysec: fsync only one time every second. Compromise.
#
# The default is "everysec", as that's usually the right compromise between
# speed and data safety. It's up to you to understand if you can relax this to
# "no" that will let the operating system flush the output buffer when
# it wants, for better performances (but if you can live with the idea of
# some data loss consider the default persistence mode that's snapshotting),
# or on the contrary, use "always" that's very slow but a bit safer than
# everysec.
#
# If unsure, use "everysec".

# appendfsync always
appendfsync everysec
# appendfsync no

# When the AOF fsync policy is set to always or everysec, and a background
# saving process (a background save or AOF log background rewriting) is
# performing a lot of I/O against the disk, in some Linux configurations
# Valkey may block too long on the fsync() call. Note that there is no fix for
# this currently, as even performing fsync in a different thread will block
# our synchronous write(2) call.
#
# In order to mitigate this problem it's possible to use the following option
# that will prevent fsync() from being called in the main process while a
# BGSAVE or BGREWRITEAOF is in progress.
#
# This means that while another child is saving, the durability of Valkey is
# the same as "appendfsync no". In practical terms, this means that it is
# possible to lose up to 30 seconds of log in the worst scenario (with the
# default Linux settings).
#
# If you have latency problems turn this to "yes". Otherwise leave it as
# "no" that is the safest pick from the point of view of durability.

no-appendfsync-on-rewrite no

# Automatic rewrite of the append only file.
# Valkey is able to automatically rewrite the log file implicitly calling
# BGREWRITEAOF when the AOF log size grows by the specified percentage.
#
# This is how it works: Valkey remembers the size of the AOF file after the
# latest rewrite (if no rewrite has happened since the restart, the size of
# the AOF at startup is used).
#
# This base size is compared to the current size. If the current size is
# bigger than the specified percentage, the rewrite is triggered. Also
# you need to specify a minimal size for the AOF file to be rewritten, this
# is useful to avoid rewriting the AOF file even if the percentage increase
# is reached but it is still pretty small.
#
# Specify a percentage of zero in order to disable the automatic AOF
# rewrite feature.

auto-aof-rewrite-percentage 100
auto-aof-rewrite-min-size 64mb

# An AOF file may be found to be truncated at the end during the Valkey
# startup process, when the AOF data gets loaded back into memory.
# This may happen when the system where Valkey is running
# crashes, especially when an ext4 filesystem is mounted without the
# data=ordered option (however this can't happen when Valkey itself
# crashes or aborts but the operating system still works correctly).
#
# Valkey can either exit with an error when this happens, or load as much
# data as possible (the default now) and start if the AOF file is found
# to be truncated at the end. The following option controls this behavior.
#
# If aof-load-truncated is set to yes, a truncated AOF file is loaded and
# the Valkey server starts emitting a log to inform the user of the event.
# Otherwise if the option is set to no, the server aborts with an error
# and refuses to start. When the option is set to no, the user requires
# to fix the AOF file using the "valkey-check-aof" utility before to restart
# the server.
#
# Note that if the AOF file will be found to be corrupted in the middle
# the server will still exit with an error. This option only applies when
# Valkey will try to read more data from the AOF file but not enough bytes
# will be found.
aof-load-truncated yes

# Valkey can create append-only base files in either RDB or AOF formats. Using
# the RDB format is always faster and more efficient, and disabling it is only
# supported for backward compatibility purposes.
aof-use-rdb-preamble yes

# Valkey supports recording timestamp annotations in the AOF to support restoring
# the data from a specific point-in-time. However, using this capability changes
# the AOF format in a way that may not be compatible with existing AOF parsers.
aof-timestamp-enabled no

################################ SHUTDOWN #####################################

# Maximum time to wait for replicas when shutting down, in seconds.
#
# During shut down, a grace period allows any lagging replicas to catch up with
# the latest replication offset before the master exists. This period can
# prevent data loss, especially for deployments without configured disk backups.
#
# The 'shutdown-timeout' value is the grace period's duration in seconds. It is
# only applicable when the instance has replicas. To disable the feature, set
# the value to 0.
#
# shutdown-timeout 10

# When Valkey receives a SIGINT or SIGTERM, shutdown is initiated and by default
# an RDB snapshot is written to disk in a blocking operation if save points are configured.
# The options used on signaled shutdown can include the following values:
# default:  Saves RDB snapshot only if save points are configured.
#           Waits for lagging replicas to catch up.
# save:     Forces a DB saving operation even if no save points are configured.
# nosave:   Prevents DB saving operation even if one or more save points are configured.
# now:      Skips waiting for lagging replicas.
# force:    Ignores any errors that would normally prevent the server from exiting.
#
# Any combination of values is allowed as long as "save" and "nosave" are not set simultaneously.
# Example: "nosave force now"
#
# shutdown-on-sigint default
# shutdown-on-sigterm default

################ NON-DETERMINISTIC LONG BLOCKING COMMANDS #####################

# Maximum time in milliseconds for EVAL scripts, functions and in some cases
# modules' commands before Valkey can start processing or rejecting other clients.
#
# If the maximum execution time is reached Valkey will start to reply to most
# commands with a BUSY error.
#
# In this state Valkey will only allow a handful of commands to be executed.
# For instance, SCRIPT KILL, FUNCTION KILL, SHUTDOWN NOSAVE and possibly some
# module specific 'allow-busy' commands.
#
# SCRIPT KILL and FUNCTION KILL will only be able to stop a script that did not
# yet call any write commands, so SHUTDOWN NOSAVE may be the only way to stop
# the server in the case a write command was already issued by the script when
# the user doesn't want to wait for the natural termination of the script.
#
# The default is 5 seconds. It is possible to set it to 0 or a negative value
# to disable this mechanism (uninterrupted execution). Note that in the past
# this config had a different name, which is now an alias, so both of these do
# the same:
lua-time-limit 5000
# busy-reply-threshold 5000

################################ VALKEY CLUSTER  ###############################

# Normal Valkey instances can't be part of a Valkey Cluster; only nodes that are
# started as cluster nodes can. In order to start a Valkey instance as a
# cluster node enable the cluster support uncommenting the following:
#
cluster-enabled yes

# Every cluster node has a cluster configuration file. This file is not
# intended to be edited by hand. It is created and updated by Valkey nodes.
# Every Valkey Cluster node requires a different cluster configuration file.
# Make sure that instances running in the same system do not have
# overlapping cluster configuration file names.
#
cluster-config-file /data/nodes.conf

# Cluster node timeout is the amount of milliseconds a node must be unreachable
# for it to be considered in failure state.
# Most other internal time limits are a multiple of the node timeout.
#
# cluster-node-timeout 15000

# The cluster port is the port that the cluster bus will listen for inbound connections on. When set
# to the default value, 0, it will be bound to the command port + 10000. Setting this value requires
# you to specify the cluster bus port when executing cluster meet.
# cluster-port 0

# A replica of a failing master will avoid to start a failover if its data
# looks too old.
#
# There is no simple way for a replica to actually have an exact measure of
# its "data age", so the following two checks are performed:
#
# 1) If there are multiple replicas able to failover, they exchange messages
#    in order to try to give an advantage to the replica with the best
#    replication offset (more data from the master processed).
#    Replicas will try to get their rank by offset, and apply to the start
#    of the failover a delay proportional to their rank.
#
# 2) Every single replica computes the time of the last interaction with
#    its master. This can be the last ping or command received (if the master
#    is still in the "connected" state), or the time that elapsed since the
#    disconnection with the master (if the replication link is currently down).
#    If the last interaction is too old, the replica will not try to failover
#    at all.
#
# The point "2" can be tuned by user. Specifically a replica will not perform
# the failover if, since the last interaction with the master, the time
# elapsed is greater than:
#
#   (node-timeout * cluster-replica-validity-factor) + repl-ping-replica-period
#
# So for example if node-timeout is 30 seconds, and the cluster-replica-validity-factor
# is 10, and assuming a default repl-ping-replica-period of 10 seconds, the
# replica will not try to failover if it was not able to talk with the master
# for longer than 310 seconds.
#
# A large cluster-replica-validity-factor may allow replicas with too old data to failover
# a master, while a too small value may prevent the cluster from being able to
# elect a replica at all.
#
# For maximum availability, it is possible to set the cluster-replica-validity-factor
# to a value of 0, which means, that replicas will always try to failover the
# master regardless of the last time they interacted with the master.
# (However they'll always try to apply a delay proportional to their
# offset rank).
#
# Zero is the only value able to guarantee that when all the partitions heal
# the cluster will always be able to continue.
#
# cluster-replica-validity-factor 10

# Cluster replicas are able to migrate to orphaned masters, that are masters
# that are left without working replicas. This improves the cluster ability
# to resist to failures as otherwise an orphaned master can't be failed over
# in case of failure if it has no working replicas.
#
# Replicas migrate to orphaned masters only if there are still at least a
# given number of other working replicas for their old master. This number
# is the "migration barrier". A migration barrier of 1 means that a replica
# will migrate only if there is at least 1 other working replica for its master
# and so forth. It usually reflects the number of replicas you want for every
# master in your cluster.
#
# Default is 1 (replicas migrate only if their masters remain with at least
# one replica). To disable migration just set it to a very large value or
# set cluster-allow-replica-migration to 'no'.
# A value of 0 can be set but is useful only for debugging and dangerous
# in production.
#
# cluster-migration-barrier 1

# Turning off this option allows to use less automatic cluster configuration.
# It both disables migration to orphaned masters and migration from masters
# that became empty.
#
# Default is 'yes' (allow automatic migrations).
#
# cluster-allow-replica-migration yes

# By default Valkey Cluster nodes stop accepting queries if they detect there
# is at least a hash slot uncovered (no available node is serving it).
# This way if the cluster is partially down (for example a range of hash slots
# are no longer covered) all the cluster becomes, eventually, unavailable.
# It automatically returns available as soon as all the slots are covered again.
#
# However sometimes you want the subset of the cluster which is working,
# to continue to accept queries for the part of the key space that is still
# covered. In order to do so, just set the cluster-require-full-coverage
# option to no.
#
# cluster-require-full-coverage yes

# This option, when set to yes, prevents replicas from trying to failover its
# master during master failures. However the replica can still perform a
# manual failover, if forced to do so.
#
# This is useful in different scenarios, especially in the case of multiple
# data center operations, where we want one side to never be promoted if not
# in the case of a total DC failure.
#
# cluster-replica-no-failover no

# This option, when set to yes, allows nodes to serve read traffic while the
# cluster is in a down state, as long as it believes it owns the slots.
#
# This is useful for two cases.  The first case is for when an application
# doesn't require consistency of data during node failures or network partitions.
# One example of this is a cache, where as long as the node has the data it
# should be able to serve it.
#
# The second use case is for configurations that don't meet the recommended
# three shards but want to enable cluster mode and scale later. A
# master outage in a 1 or 2 shard configuration causes a read/write outage to the
# entire cluster without this option set, with it set there is only a write outage.
# Without a quorum of masters, slot ownership will not change automatically.
#
# cluster-allow-reads-when-down no

# This option, when set to yes, allows nodes to serve pubsub shard traffic while
# the cluster is in a down state, as long as it believes it owns the slots.
#
# This is useful if the application would like to use the pubsub feature even when
# the cluster global stable state is not OK. If the application wants to make sure only
# one shard is serving a given channel, this feature should be kept as yes.
#
# cluster-allow-pubsubshard-when-down yes

# Cluster link send buffer limit is the limit on the memory usage of an individual
# cluster bus link's send buffer in bytes. Cluster links would be freed if they exceed
# this limit. This is to primarily prevent send buffers from growing unbounded on links
# toward slow peers (E.g. PubSub messages being piled up).
# This limit is disabled by default. Enable this limit when 'mem_cluster_links' INFO field
# and/or 'send-buffer-allocated' entries in the 'CLUSTER LINKS` command output continuously increase.
# Minimum limit of 1gb is recommended so that cluster link buffer can fit in at least a single
# PubSub message by default. (client-query-buffer-limit default value is 1gb)
#
# cluster-link-sendbuf-limit 0

# Clusters can configure their announced hostname using this config. This is a common use case for
# applications that need to use TLS Server Name Indication (SNI) or dealing with DNS based
# routing. By default this value is only shown as additional metadata in the CLUSTER SLOTS
# command, but can be changed using 'cluster-preferred-endpoint-type' config. This value is
# communicated along the clusterbus to all nodes, setting it to an empty string will remove
# the hostname and also propagate the removal.
#
# cluster-announce-hostname ""

# Clusters can advertise how clients should connect to them using either their IP address,
# a user defined hostname, or by declaring they have no endpoint. Which endpoint is
# shown as the preferred endpoint is set by using the cluster-preferred-endpoint-type
# config with values 'ip', 'hostname', or 'unknown-endpoint'. This value controls how
# the endpoint returned for MOVED/ASKING requests as well as the first field of CLUSTER SLOTS.
# If the preferred endpoint type is set to hostname, but no announced hostname is set, a '?'
# will be returned instead.
#
# When a cluster advertises itself as having an unknown endpoint, it's indicating that
# the server doesn't know how clients can reach the cluster. This can happen in certain
# networking situations where there are multiple possible routes to the node, and the
# server doesn't know which one the client took. In this case, the server is expecting
# the client to reach out on the same endpoint it used for making the last request, but use
# the port provided in the response.

<<<<<<< HEAD
# cluster-preferred-endpoint-type hostname
cluster-preferred-endpoint-type ip
=======
cluster-preferred-endpoint-type {{ .Spec.ClusterPreferredEndpointType }}
>>>>>>> bb615ea3

########################## CLUSTER DOCKER/NAT support  ########################

# In certain deployments, Valkey Cluster nodes address discovery fails, because
# addresses are NAT-ted or because ports are forwarded (the typical case is
# Docker and other containers).
#
# In order to make Valkey Cluster working in such environments, a static
# configuration where each node knows its public address is needed. The
# following four options are used for this scope, and are:
#
# * cluster-announce-ip
# * cluster-announce-port
# * cluster-announce-tls-port
# * cluster-announce-bus-port
#
# Each instructs the node about its address, client ports (for connections
# without and with TLS) and cluster message bus port. The information is then
# published in the header of the bus packets so that other nodes will be able to
# correctly map the address of the node publishing the information.
#
# If cluster-tls is set to yes and cluster-announce-tls-port is omitted or set
# to zero, then cluster-announce-port refers to the TLS port. Note also that
# cluster-announce-tls-port has no effect if cluster-tls is set to no.
#
# If the above options are not used, the normal Valkey Cluster auto-detection
# will be used instead.
#
# Note that when remapped, the bus port may not be at the fixed offset of
# clients port + 10000, so you can specify any port and bus-port depending
# on how they get remapped. If the bus-port is not set, a fixed offset of
# 10000 will be used as usual.
#
# Example:
#
# cluster-announce-ip 10.1.1.5
# cluster-announce-tls-port 6379
# cluster-announce-port 0
# cluster-announce-bus-port 6380

################################## SLOW LOG ###################################

# The Valkey Slow Log is a system to log queries that exceeded a specified
# execution time. The execution time does not include the I/O operations
# like talking with the client, sending the reply and so forth,
# but just the time needed to actually execute the command (this is the only
# stage of command execution where the thread is blocked and can not serve
# other requests in the meantime).
#
# You can configure the slow log with two parameters: one tells Valkey
# what is the execution time, in microseconds, to exceed in order for the
# command to get logged, and the other parameter is the length of the
# slow log. When a new command is logged the oldest one is removed from the
# queue of logged commands.

# The following time is expressed in microseconds, so 1000000 is equivalent
# to one second. Note that a negative number disables the slow log, while
# a value of zero forces the logging of every command.
slowlog-log-slower-than 10000

# There is no limit to this length. Just be aware that it will consume memory.
# You can reclaim memory used by the slow log with SLOWLOG RESET.
slowlog-max-len 128

################################ LATENCY MONITOR ##############################

# The Valkey latency monitoring subsystem samples different operations
# at runtime in order to collect data related to possible sources of
# latency of a Valkey instance.
#
# Via the LATENCY command this information is available to the user that can
# print graphs and obtain reports.
#
# The system only logs operations that were performed in a time equal or
# greater than the amount of milliseconds specified via the
# latency-monitor-threshold configuration directive. When its value is set
# to zero, the latency monitor is turned off.
#
# By default latency monitoring is disabled since it is mostly not needed
# if you don't have latency issues, and collecting data has a performance
# impact, that while very small, can be measured under big load. Latency
# monitoring can easily be enabled at runtime using the command
# "CONFIG SET latency-monitor-threshold <milliseconds>" if needed.
latency-monitor-threshold 0

################################ LATENCY TRACKING ##############################

# The Valkey extended latency monitoring tracks the per command latencies and enables
# exporting the percentile distribution via the INFO latencystats command,
# and cumulative latency distributions (histograms) via the LATENCY command.
#
# By default, the extended latency monitoring is enabled since the overhead
# of keeping track of the command latency is very small.
# latency-tracking yes

# By default the exported latency percentiles via the INFO latencystats command
# are the p50, p99, and p999.
# latency-tracking-info-percentiles 50 99 99.9

############################# EVENT NOTIFICATION ##############################

# Valkey can notify Pub/Sub clients about events happening in the key space.
#
# For instance if keyspace events notification is enabled, and a client
# performs a DEL operation on key "foo" stored in the Database 0, two
# messages will be published via Pub/Sub:
#
# PUBLISH __keyspace@0__:foo del
# PUBLISH __keyevent@0__:del foo
#
# It is possible to select the events that Valkey will notify among a set
# of classes. Every class is identified by a single character:
#
#  K     Keyspace events, published with __keyspace@<db>__ prefix.
#  E     Keyevent events, published with __keyevent@<db>__ prefix.
#  g     Generic commands (non-type specific) like DEL, EXPIRE, RENAME, ...
#  $     String commands
#  l     List commands
#  s     Set commands
#  h     Hash commands
#  z     Sorted set commands
#  x     Expired events (events generated every time a key expires)
#  e     Evicted events (events generated when a key is evicted for maxmemory)
#  n     New key events (Note: not included in the 'A' class)
#  t     Stream commands
#  d     Module key type events
#  m     Key-miss events (Note: It is not included in the 'A' class)
#  A     Alias for g$lshzxetd, so that the "AKE" string means all the events
#        (Except key-miss events which are excluded from 'A' due to their
#         unique nature).
#
#  The "notify-keyspace-events" takes as argument a string that is composed
#  of zero or multiple characters. The empty string means that notifications
#  are disabled.
#
#  Example: to enable list and generic events, from the point of view of the
#           event name, use:
#
#  notify-keyspace-events Elg
#
#  Example 2: to get the stream of the expired keys subscribing to channel
#             name __keyevent@0__:expired use:
#
#  notify-keyspace-events Ex
#
#  By default all notifications are disabled because most users don't need
#  this feature and the feature has some overhead. Note that if you don't
#  specify at least one of K or E, no events will be delivered.
notify-keyspace-events ""

############################### ADVANCED CONFIG ###############################

# Hashes are encoded using a memory efficient data structure when they have a
# small number of entries, and the biggest entry does not exceed a given
# threshold. These thresholds can be configured using the following directives.
hash-max-listpack-entries 512
hash-max-listpack-value 64

# Lists are also encoded in a special way to save a lot of space.
# The number of entries allowed per internal list node can be specified
# as a fixed maximum size or a maximum number of elements.
# For a fixed maximum size, use -5 through -1, meaning:
# -5: max size: 64 Kb  <-- not recommended for normal workloads
# -4: max size: 32 Kb  <-- not recommended
# -3: max size: 16 Kb  <-- probably not recommended
# -2: max size: 8 Kb   <-- good
# -1: max size: 4 Kb   <-- good
# Positive numbers mean store up to _exactly_ that number of elements
# per list node.
# The highest performing option is usually -2 (8 Kb size) or -1 (4 Kb size),
# but if your use case is unique, adjust the settings as necessary.
list-max-listpack-size -2

# Lists may also be compressed.
# Compress depth is the number of quicklist ziplist nodes from *each* side of
# the list to *exclude* from compression.  The head and tail of the list
# are always uncompressed for fast push/pop operations.  Settings are:
# 0: disable all list compression
# 1: depth 1 means "don't start compressing until after 1 node into the list,
#    going from either the head or tail"
#    So: [head]->node->node->...->node->[tail]
#    [head], [tail] will always be uncompressed; inner nodes will compress.
# 2: [head]->[next]->node->node->...->node->[prev]->[tail]
#    2 here means: don't compress head or head->next or tail->prev or tail,
#    but compress all nodes between them.
# 3: [head]->[next]->[next]->node->node->...->node->[prev]->[prev]->[tail]
# etc.
list-compress-depth 0

# Sets have a special encoding in just one case: when a set is composed
# of just strings that happen to be integers in radix 10 in the range
# of 64 bit signed integers.
# The following configuration setting sets the limit in the size of the
# set in order to use this special memory saving encoding.
set-max-intset-entries 512

# Similarly to hashes and lists, sorted sets are also specially encoded in
# order to save a lot of space. This encoding is only used when the length and
# elements of a sorted set are below the following limits:
zset-max-listpack-entries 128
zset-max-listpack-value 64

# HyperLogLog sparse representation bytes limit. The limit includes the
# 16 bytes header. When an HyperLogLog using the sparse representation crosses
# this limit, it is converted into the dense representation.
#
# A value greater than 16000 is totally useless, since at that point the
# dense representation is more memory efficient.
#
# The suggested value is ~ 3000 in order to have the benefits of
# the space efficient encoding without slowing down too much PFADD,
# which is O(N) with the sparse encoding. The value can be raised to
# ~ 10000 when CPU is not a concern, but space is, and the data set is
# composed of many HyperLogLogs with cardinality in the 0 - 15000 range.
hll-sparse-max-bytes 3000

# Streams macro node max size / items. The stream data structure is a radix
# tree of big nodes that encode multiple items inside. Using this configuration
# it is possible to configure how big a single node can be in bytes, and the
# maximum number of items it may contain before switching to a new node when
# appending new stream entries. If any of the following settings are set to
# zero, the limit is ignored, so for instance it is possible to set just a
# max entries limit by setting max-bytes to 0 and max-entries to the desired
# value.
stream-node-max-bytes 4096
stream-node-max-entries 100

# Active rehashing uses 1 millisecond every 100 milliseconds of CPU time in
# order to help rehashing the main Valkey hash table (the one mapping top-level
# keys to values). The hash table implementation Valkey uses (see dict.c)
# performs a lazy rehashing: the more operation you run into a hash table
# that is rehashing, the more rehashing "steps" are performed, so if the
# server is idle the rehashing is never complete and some more memory is used
# by the hash table.
#
# The default is to use this millisecond 10 times every second in order to
# actively rehash the main dictionaries, freeing memory when possible.
#
# If unsure:
# use "activerehashing no" if you have hard latency requirements and it is
# not a good thing in your environment that Valkey can reply from time to time
# to queries with 2 milliseconds delay.
#
# use "activerehashing yes" if you don't have such hard requirements but
# want to free memory asap when possible.
activerehashing yes

# The client output buffer limits can be used to force disconnection of clients
# that are not reading data from the server fast enough for some reason (a
# common reason is that a Pub/Sub client can't consume messages as fast as the
# publisher can produce them).
#
# The limit can be set differently for the three different classes of clients:
#
# normal -> normal clients including MONITOR clients
# replica -> replica clients
# pubsub -> clients subscribed to at least one pubsub channel or pattern
#
# The syntax of every client-output-buffer-limit directive is the following:
#
# client-output-buffer-limit <class> <hard limit> <soft limit> <soft seconds>
#
# A client is immediately disconnected once the hard limit is reached, or if
# the soft limit is reached and remains reached for the specified number of
# seconds (continuously).
# So for instance if the hard limit is 32 megabytes and the soft limit is
# 16 megabytes / 10 seconds, the client will get disconnected immediately
# if the size of the output buffers reach 32 megabytes, but will also get
# disconnected if the client reaches 16 megabytes and continuously overcomes
# the limit for 10 seconds.
#
# By default normal clients are not limited because they don't receive data
# without asking (in a push way), but just after a request, so only
# asynchronous clients may create a scenario where data is requested faster
# than it can read.
#
# Instead there is a default limit for pubsub and replica clients, since
# subscribers and replicas receive data in a push fashion.
#
# Note that it doesn't make sense to set the replica clients output buffer
# limit lower than the repl-backlog-size config (partial sync will succeed
# and then replica will get disconnected).
# Such a configuration is ignored (the size of repl-backlog-size will be used).
# This doesn't have memory consumption implications since the replica client
# will share the backlog buffers memory.
#
# Both the hard or the soft limit can be disabled by setting them to zero.
client-output-buffer-limit normal 0 0 0
client-output-buffer-limit replica 256mb 64mb 60
client-output-buffer-limit pubsub 32mb 8mb 60

# Client query buffers accumulate new commands. They are limited to a fixed
# amount by default in order to avoid that a protocol desynchronization (for
# instance due to a bug in the client) will lead to unbound memory usage in
# the query buffer. However you can configure it here if you have very special
# needs, such us huge multi/exec requests or alike.
#
# client-query-buffer-limit 1gb

# In some scenarios client connections can hog up memory leading to OOM
# errors or data eviction. To avoid this we can cap the accumulated memory
# used by all client connections (all pubsub and normal clients). Once we
# reach that limit connections will be dropped by the server freeing up
# memory. The server will attempt to drop the connections using the most
# memory first. We call this mechanism "client eviction".
#
# Client eviction is configured using the maxmemory-clients setting as follows:
# 0 - client eviction is disabled (default)
#
# A memory value can be used for the client eviction threshold,
# for example:
# maxmemory-clients 1g
#
# A percentage value (between 1% and 100%) means the client eviction threshold
# is based on a percentage of the maxmemory setting. For example to set client
# eviction at 5% of maxmemory:
# maxmemory-clients 5%

# In the Valkey protocol, bulk requests, that are, elements representing single
# strings, are normally limited to 512 mb. However you can change this limit
# here, but must be 1mb or greater
#
# proto-max-bulk-len 512mb

# Valkey calls an internal function to perform many background tasks, like
# closing connections of clients in timeout, purging expired keys that are
# never requested, and so forth.
#
# Not all tasks are performed with the same frequency, but Valkey checks for
# tasks to perform according to the specified "hz" value.
#
# By default "hz" is set to 10. Raising the value will use more CPU when
# Valkey is idle, but at the same time will make Valkey more responsive when
# there are many keys expiring at the same time, and timeouts may be
# handled with more precision.
#
# The range is between 1 and 500, however a value over 100 is usually not
# a good idea. Most users should use the default of 10 and raise this up to
# 100 only in environments where very low latency is required.
hz 10

# Normally it is useful to have an HZ value which is proportional to the
# number of clients connected. This is useful in order, for instance, to
# avoid too many clients are processed for each background task invocation
# in order to avoid latency spikes.
#
# Since the default HZ value by default is conservatively set to 10, Valkey
# offers, and enables by default, the ability to use an adaptive HZ value
# which will temporarily raise when there are many connected clients.
#
# When dynamic HZ is enabled, the actual configured HZ will be used
# as a baseline, but multiples of the configured HZ value will be actually
# used as needed once more clients are connected. In this way an idle
# instance will use very little CPU time while a busy instance will be
# more responsive.
dynamic-hz yes

# When a child rewrites the AOF file, if the following option is enabled
# the file will be fsync-ed every 4 MB of data generated. This is useful
# in order to commit the file to the disk more incrementally and avoid
# big latency spikes.
aof-rewrite-incremental-fsync yes

# When valkey saves RDB file, if the following option is enabled
# the file will be fsync-ed every 4 MB of data generated. This is useful
# in order to commit the file to the disk more incrementally and avoid
# big latency spikes.
rdb-save-incremental-fsync yes

# Valkey LFU eviction (see maxmemory setting) can be tuned. However it is a good
# idea to start with the default settings and only change them after investigating
# how to improve the performances and how the keys LFU change over time, which
# is possible to inspect via the OBJECT FREQ command.
#
# There are two tunable parameters in the Valkey LFU implementation: the
# counter logarithm factor and the counter decay time. It is important to
# understand what the two parameters mean before changing them.
#
# The LFU counter is just 8 bits per key, it's maximum value is 255, so Valkey
# uses a probabilistic increment with logarithmic behavior. Given the value
# of the old counter, when a key is accessed, the counter is incremented in
# this way:
#
# 1. A random number R between 0 and 1 is extracted.
# 2. A probability P is calculated as 1/(old_value*lfu_log_factor+1).
# 3. The counter is incremented only if R < P.
#
# The default lfu-log-factor is 10. This is a table of how the frequency
# counter changes with a different number of accesses with different
# logarithmic factors:
#
# +--------+------------+------------+------------+------------+------------+
# | factor | 100 hits   | 1000 hits  | 100K hits  | 1M hits    | 10M hits   |
# +--------+------------+------------+------------+------------+------------+
# | 0      | 104        | 255        | 255        | 255        | 255        |
# +--------+------------+------------+------------+------------+------------+
# | 1      | 18         | 49         | 255        | 255        | 255        |
# +--------+------------+------------+------------+------------+------------+
# | 10     | 10         | 18         | 142        | 255        | 255        |
# +--------+------------+------------+------------+------------+------------+
# | 100    | 8          | 11         | 49         | 143        | 255        |
# +--------+------------+------------+------------+------------+------------+
#
# NOTE: The above table was obtained by running the following commands:
#
#   valkey-benchmark -n 1000000 incr foo
#   valkey-cli object freq foo
#
# NOTE 2: The counter initial value is 5 in order to give new objects a chance
# to accumulate hits.
#
# The counter decay time is the time, in minutes, that must elapse in order
# for the key counter to be divided by two (or decremented if it has a value
# less <= 10).
#
# The default value for the lfu-decay-time is 1. A special value of 0 means to
# decay the counter every time it happens to be scanned.
#
# lfu-log-factor 10
# lfu-decay-time 1

########################### ACTIVE DEFRAGMENTATION #######################
#
# What is active defragmentation?
# -------------------------------
#
# Active (online) defragmentation allows a Valkey server to compact the
# spaces left between small allocations and deallocations of data in memory,
# thus allowing to reclaim back memory.
#
# Fragmentation is a natural process that happens with every allocator (but
# less so with Jemalloc, fortunately) and certain workloads. Normally a server
# restart is needed in order to lower the fragmentation, or at least to flush
# away all the data and create it again.
#
# Basically when the fragmentation is over a certain level (see the
# configuration options below) Valkey will start to create new copies of the
# values in contiguous memory regions by exploiting certain specific Jemalloc
# features (in order to understand if an allocation is causing fragmentation
# and to allocate it in a better place), and at the same time, will release the
# old copies of the data. This process, repeated incrementally for all the keys
# will cause the fragmentation to drop back to normal values.
#
# Important things to understand:
#
# 1. This feature is disabled by default, and only works if you compiled Valkey
#    to use the copy of Jemalloc we ship with the source code of Valkey.
#    This is the default with Linux builds.
#
# 2. You never need to enable this feature if you don't have fragmentation
#    issues.
#
# 3. Once you experience fragmentation, you can enable this feature when
#    needed with the command "CONFIG SET activedefrag yes".
#
# The configuration parameters are able to fine tune the behavior of the
# defragmentation process. If you are not sure about what they mean it is
# a good idea to leave the defaults untouched.

# Active defragmentation is disabled by default
# activedefrag no

# Minimum amount of fragmentation waste to start active defrag
# active-defrag-ignore-bytes 100mb

# Minimum percentage of fragmentation to start active defrag
# active-defrag-threshold-lower 10

# Maximum percentage of fragmentation at which we use maximum effort
# active-defrag-threshold-upper 100

# Minimal effort for defrag in CPU percentage, to be used when the lower
# threshold is reached
# active-defrag-cycle-min 1

# Maximal effort for defrag in CPU percentage, to be used when the upper
# threshold is reached
# active-defrag-cycle-max 25

# Maximum number of set/hash/zset/list fields that will be processed from
# the main dictionary scan
# active-defrag-max-scan-fields 1000

# Jemalloc background thread for purging will be enabled by default
jemalloc-bg-thread yes

# It is possible to pin different threads and processes of Valkey to specific
# CPUs in your system, in order to maximize the performances of the server.
# This is useful both in order to pin different Valkey threads in different
# CPUs, but also in order to make sure that multiple Valkey instances running
# in the same host will be pinned to different CPUs.
#
# Normally you can do this using the "taskset" command, however it is also
# possible to this via Valkey configuration directly, both in Linux and FreeBSD.
#
# You can pin the server/IO threads, bio threads, aof rewrite child process, and
# the bgsave child process. The syntax to specify the cpu list is the same as
# the taskset command:
#
# Set valkey server/io threads to cpu affinity 0,2,4,6:
# server_cpulist 0-7:2
#
# Set bio threads to cpu affinity 1,3:
# bio_cpulist 1,3
#
# Set aof rewrite child process to cpu affinity 8,9,10,11:
# aof_rewrite_cpulist 8-11
#
# Set bgsave child process to cpu affinity 1,10,11
# bgsave_cpulist 1,10-11

# In some cases valkey will emit warnings and even refuse to start if it detects
# that the system is in bad state, it is possible to suppress these warnings
# by setting the following config which takes a space delimited list of warnings
# to suppress
#
# ignore-warnings ARM64-COW-BUG<|MERGE_RESOLUTION|>--- conflicted
+++ resolved
@@ -1746,12 +1746,7 @@
 # the client to reach out on the same endpoint it used for making the last request, but use
 # the port provided in the response.
 
-<<<<<<< HEAD
-# cluster-preferred-endpoint-type hostname
-cluster-preferred-endpoint-type ip
-=======
 cluster-preferred-endpoint-type {{ .Spec.ClusterPreferredEndpointType }}
->>>>>>> bb615ea3
 
 ########################## CLUSTER DOCKER/NAT support  ########################
 
